--- conflicted
+++ resolved
@@ -117,7 +117,7 @@
   OTRadioLink::SecurableFrameHeader sfh;
   uint8_t id[OTRadioLink::SecurableFrameHeader::maxIDLength];
   uint8_t buf[OTRadioLink::SecurableFrameHeader::maxSmallFrameSize];
-  // Unitilialised SecurableFrameHeader should be 'invalid'.
+  // Uninitialised SecurableFrameHeader should be 'invalid'.
   AssertIsTrue(sfh.isInvalid());
   // Test various bad input combos.
   // Can futz (some of the) inputs that should not matter...
@@ -191,17 +191,80 @@
                                                1));
   }
 
+// Test encoding of header for TX.
+static void testFrameHeaderEncoding()
+  {
+  Serial.println("FrameHeaderEncoding");
+  OTRadioLink::SecurableFrameHeader sfh;
+  uint8_t id[OTRadioLink::SecurableFrameHeader::maxIDLength];
+  uint8_t buf[OTRadioLink::SecurableFrameHeader::maxSmallFrameSize];
+  // Test vector / example from the spec.
+  //Example insecure frame, valve unit 0% open, no call for heat/flags/stats.
+  //In this case the frame sequence number is zero, and ID is 0x80 0x81.
+  //
+  //08 4f 02 80 81 02 | 00 01 | 23
+  //
+  //08 length of header (8) after length byte 5 + body 2 + trailer 1
+  //4f 'O' insecure OpenTRV basic frame
+  //02 0 sequence number, ID length 2
+  //80 ID byte 1
+  //81 ID byte 2
+  //02 body length 2
+  //00 valve 0%, no call for heat
+  //01 no flags or stats, unreported occupancy
+  //23 CRC value
+  id[0] = 80;
+  id[1] = 81;
+  AssertIsEqual(5, sfh.checkAndEncodeSmallFrameHeader(buf, sizeof(buf),
+                                               false, OTRadioLink::FTS_BasicSensorOrValve,
+                                               OTV0P2BASE::randRNG8(),
+                                               2, id,
+                                               2,
+                                               1));
+  AssertIsEqual(8, sfh.fl);
+  AssertIsEqual(0x4f, buf[0]);
+  AssertIsEqual(0x02, buf[1]);
+  AssertIsEqual(0x80, buf[2]);
+  AssertIsEqual(0x81, buf[3]);
+  AssertIsEqual(0x02, buf[4]);
+  // Test vector / example from the spec.
+  //Example insecure frame, no valve, representative minimum stats {"b":1}
+  //In this case the frame sequence number is zero, and ID is 0x80 0x81.
+  //
+  //0e 4f 02 80 81 08 | 7f 11 7b 22 62 22 3a 31 | 61
+  //
+  //0e length of header (14) after length byte 5 + body 8 + trailer 1
+  //4f 'O' insecure OpenTRV basic frame
+  //02 0 sequence number, ID length 2
+  //80 ID byte 1
+  //81 ID byte 2
+  //08 body length 8
+  //7f no valve, no call for heat
+  //11 stats present flag only, unreported occupancy
+  //7b 22 62 22 3a 31  {"b":1  Stats: note that implicit trailing '}' is not sent.
+  //61 CRC value
+  id[0] = 80;
+  id[1] = 81;
+  AssertIsEqual(5, sfh.checkAndEncodeSmallFrameHeader(buf, sizeof(buf),
+                                               false, OTRadioLink::FTS_BasicSensorOrValve,
+                                               OTV0P2BASE::randRNG8(),
+                                               2, id,
+                                               8,
+                                               1));
+  AssertIsEqual(14, sfh.fl);
+  AssertIsEqual(0x4f, buf[0]);
+  AssertIsEqual(0x02, buf[1]);
+  AssertIsEqual(0x80, buf[2]);
+  AssertIsEqual(0x81, buf[3]);
+  AssertIsEqual(0x08, buf[4]);
+  }
+
 
 // TODO: test actual encoded form of some of above headers...
 // TODO: test with EEPROM ID source (id_ == NULL) ...
 // TODO: add EEPROM prefill static call and pad 1st trailing byte with 0xff.
 
 
-
-<<<<<<< HEAD
-=======
-
->>>>>>> a711b9eb
 // To be called from loop() instead of main code when running unit tests.
 // Tests generally flag an error and stop the test cycle with a call to panic() or error().
 void loop()
