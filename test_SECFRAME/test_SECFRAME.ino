/*
The OpenTRV project licenses this file to you
under the Apache Licence, Version 2.0 (the "Licence");
you may not use this file except in compliance
with the Licence. You may obtain a copy of the Licence at

http://www.apache.org/licenses/LICENSE-2.0

Unless required by applicable law or agreed to in writing,
software distributed under the Licence is distributed on an
"AS IS" BASIS, WITHOUT WARRANTIES OR CONDITIONS OF ANY
KIND, either express or implied. See the Licence for the
specific language governing permissions and limitations
under the Licence.

Author(s) / Copyright (s): Damon Hart-Davis 2015--2016
*/

/*
 * EXTRA unit test routines for secureable-frame library code.
 *
 * Should all be runnable on any UNO-alike or emulator;
 * does not need V0p2 boards or hardware.
 *
 * Some tests here may duplicate those in the core libraries,
 * which is OK in order to double-check some core functionality.
 */

// Arduino libraries imported here (even for use in other .cpp files).

#define UNIT_TESTS

#include <Wire.h>

// Include the library under test.
#include <OTV0p2Base.h>
#include <OTRadioLink.h>
// Also testing against crypto.
#include <OTAESGCM.h>

#if F_CPU == 1000000 // 1MHz CPU indicates V0p2 board.
#define ON_V0P2_BOARD
#endif

void setup()
  {
#ifdef ON_V0P2_BOARD
  // initialize serial communications at 4800 bps for typical use with V0p2 board.
  Serial.begin(4800);
#else
  // initialize serial communications at 9600 bps for typical use with (eg) Arduino UNO.
  Serial.begin(9600);
#endif
  }



// Error exit from failed unit test, one int parameter and the failing line number to print...
// Expects to terminate like panic() with flashing light can be detected by eye or in hardware if required.
static void error(int err, int line)
  {
  for( ; ; )
    {
    Serial.print(F("***Test FAILED*** val="));
    Serial.print(err, DEC);
    Serial.print(F(" =0x"));
    Serial.print(err, HEX);
    if(0 != line)
      {
      Serial.print(F(" at line "));
      Serial.print(line);
      }
    Serial.println();
//    LED_HEATCALL_ON();
//    tinyPause();
//    LED_HEATCALL_OFF();
//    sleepLowPowerMs(1000);
    delay(1000);
    }
  }

// Deal with common equality test.
static inline void errorIfNotEqual(int expected, int actual, int line) { if(expected != actual) { error(actual, line); } }
// Allowing a delta.
static inline void errorIfNotEqual(int expected, int actual, int delta, int line) { if(abs(expected - actual) > delta) { error(actual, line); } }

// Test expression and bucket out with error if false, else continue, including line number.
// Macros allow __LINE__ to work correctly.
#define AssertIsTrueWithErr(x, err) { if(!(x)) { error((err), __LINE__); } }
#define AssertIsTrue(x) AssertIsTrueWithErr((x), 0)
#define AssertIsEqual(expected, x) { errorIfNotEqual((expected), (x), __LINE__); }
#define AssertIsEqualWithDelta(expected, x, delta) { errorIfNotEqual((expected), (x), (delta), __LINE__); }


// Check that correct version of this library is under test.
static void testLibVersion()
  {
  Serial.println("LibVersion");
#if !(0 == ARDUINO_LIB_OTRADIOLINK_VERSION_MAJOR) || !(9 == ARDUINO_LIB_OTRADIOLINK_VERSION_MINOR)
#error Wrong library version!
#endif
  }

// Check that correct versions of underlying libraries are in use.
static void testLibVersions()
  {
  Serial.println("LibVersions");
#if !(0 == ARDUINO_LIB_OTV0P2BASE_VERSION_MAJOR) || !(9 == ARDUINO_LIB_OTV0P2BASE_VERSION_MINOR)
#error Wrong library version!
#endif

#if !(0 == ARDUINO_LIB_OTAESGCM_VERSION_MAJOR) || !(2 <= ARDUINO_LIB_OTAESGCM_VERSION_MINOR)
#error Wrong library version!
#endif
  }


static const int AES_KEY_SIZE = 128; // in bits
static const int GCM_NONCE_LENGTH = 12; // in bytes
static const int GCM_TAG_LENGTH = 16; // in bytes (default 16, 12 possible)

// Test quick integrity checks, for TX and RX.
static void testFrameQIC()
  {
  Serial.println("FramQIC");
  OTRadioLink::SecurableFrameHeader sfh;
  uint8_t id[OTRadioLink::SecurableFrameHeader::maxIDLength];
  uint8_t buf[OTRadioLink::SecurableFrameHeader::maxSmallFrameSize + 1];
  // Uninitialised SecurableFrameHeader should be 'invalid'.
  AssertIsTrue(sfh.isInvalid());
  // ENCODE
  // Test various bad input combos that should be caught by QIC.
  // Can futz (some of the) inputs that should not matter...
  // Should fail with bad ID length.
  AssertIsEqual(0, sfh.checkAndEncodeSmallFrameHeader(buf, sizeof(buf),
                                               false, OTRadioLink::FTS_BasicSensorOrValve,
                                               OTV0P2BASE::randRNG8(),
                                               OTRadioLink::SecurableFrameHeader::maxIDLength + 1, id,
                                               2,
                                               1));
  // Should fail with bad buffer length.
  AssertIsEqual(0, sfh.checkAndEncodeSmallFrameHeader(buf, 0,
                                               false, OTRadioLink::FTS_BasicSensorOrValve,
                                               OTV0P2BASE::randRNG8(),
                                               2, id,
                                               2,
                                               1));
  // Should fail with bad frame type.
  AssertIsEqual(0, sfh.checkAndEncodeSmallFrameHeader(buf, sizeof(buf),
                                               OTV0P2BASE::randRNG8NextBoolean(), OTRadioLink::FTS_NONE,
                                               OTV0P2BASE::randRNG8(),
                                               2, id,
                                               2,
                                               1));
  AssertIsEqual(0, sfh.checkAndEncodeSmallFrameHeader(buf, sizeof(buf),
                                               OTV0P2BASE::randRNG8NextBoolean(), OTRadioLink::FTS_INVALID_HIGH,
                                               OTV0P2BASE::randRNG8(),
                                               2, id,
                                               2,
                                               1));
  // Should fail with impossible body length.
  AssertIsEqual(0, sfh.checkAndEncodeSmallFrameHeader(buf, sizeof(buf),
                                               OTV0P2BASE::randRNG8NextBoolean(), OTRadioLink::FTS_ALIVE,
                                               OTV0P2BASE::randRNG8(),
                                               1, id,
                                               252,
                                               1));
  // Should fail with impossible trailer length.
  AssertIsEqual(0, sfh.checkAndEncodeSmallFrameHeader(buf, sizeof(buf),
                                               OTV0P2BASE::randRNG8NextBoolean(), OTRadioLink::FTS_ALIVE,
                                               OTV0P2BASE::randRNG8(),
                                               1, id,
                                               0,
                                               0));
  AssertIsEqual(0, sfh.checkAndEncodeSmallFrameHeader(buf, sizeof(buf),
                                               OTV0P2BASE::randRNG8NextBoolean(), OTRadioLink::FTS_ALIVE,
                                               OTV0P2BASE::randRNG8(),
                                               1, id,
                                               0,
                                               252));
  // Should fail with impossible body + trailer length (for small frame).
  AssertIsEqual(0, sfh.checkAndEncodeSmallFrameHeader(buf, sizeof(buf),
                                               OTV0P2BASE::randRNG8NextBoolean(), OTRadioLink::FTS_ALIVE,
                                               OTV0P2BASE::randRNG8(),
                                               1, id,
                                               32,
                                               32));
  // "I'm Alive!" message with 1-byte ID should succeed and be of full header length (5).
  AssertIsEqual(5, sfh.checkAndEncodeSmallFrameHeader(buf, sizeof(buf),
                                               false, OTRadioLink::FTS_ALIVE,
                                               OTV0P2BASE::randRNG8(),
                                               1, id, // Minimal (non-empty) ID.
                                               0, // No payload.
                                               1));
  // Large but legal body size.
  AssertIsEqual(5, sfh.checkAndEncodeSmallFrameHeader(buf, sizeof(buf),
                                               false, OTRadioLink::FTS_ALIVE,
                                               OTV0P2BASE::randRNG8(),
                                               1, id, // Minimal (non-empty) ID.
                                               32,
                                               1));
  // DECODE
  // Test various bad input combos that should be caught by QIC.
  // Can futz (some of the) inputs that should not matter...
  // Should fail with bad (too small) buffer.
  buf[0] = OTV0P2BASE::randRNG8();
  AssertIsEqual(0, sfh.checkAndDecodeSmallFrameHeader(buf, 0));
  // Should fail with bad (too small) frame length.
  buf[0] = 3 & OTV0P2BASE::randRNG8();
  AssertIsEqual(0, sfh.checkAndDecodeSmallFrameHeader(buf, sizeof(buf)));
  // Should fail with bad (too large) frame length for 'small' frame.
  buf[0] = 64;
  AssertIsEqual(0, sfh.checkAndDecodeSmallFrameHeader(buf, sizeof(buf)));
  // Should fail with bad (too large) frame header for the input buffer.
  const uint8_t buf1[] = { 0x08, 0x4f, 0x02, 0x80, 0x81 }; // , 0x02, 0x00, 0x01, 0x23 };
  AssertIsEqual(0, sfh.checkAndDecodeSmallFrameHeader(buf1, 5));
  // Should fail with bad trailer byte (illegal 0x00 value).
  const uint8_t buf2[] = { 0x08, 0x4f, 0x02, 0x80, 0x81, 0x02, 0x00, 0x01, 0x00 };
  AssertIsEqual(0, sfh.checkAndDecodeSmallFrameHeader(buf2, sizeof(buf2)));
  // Should fail with bad trailer byte (illegal 0xff value).
  const uint8_t buf3[] = { 0x08, 0x4f, 0x02, 0x80, 0x81, 0x02, 0x00, 0x01, 0xff };
  AssertIsEqual(0, sfh.checkAndDecodeSmallFrameHeader(buf3, sizeof(buf3)));
  // TODO
  // TODO
  // TODO
  }

// Test encoding of header for TX.
static void testFrameHeaderEncoding()
  {
  Serial.println("FrameHeaderEncoding");
  OTRadioLink::SecurableFrameHeader sfh;
  uint8_t id[OTRadioLink::SecurableFrameHeader::maxIDLength];
  uint8_t buf[OTRadioLink::SecurableFrameHeader::maxSmallFrameSize];
  //
  // Test vector 1 / example from the spec.
  //Example insecure frame, valve unit 0% open, no call for heat/flags/stats.
  //In this case the frame sequence number is zero, and ID is 0x80 0x81.
  //
  //08 4f 02 80 81 02 | 00 01 | 23
  //
  //08 length of header (8) after length byte 5 + body 2 + trailer 1
  //4f 'O' insecure OpenTRV basic frame
  //02 0 sequence number, ID length 2
  //80 ID byte 1
  //81 ID byte 2
  //02 body length 2
  //00 valve 0%, no call for heat
  //01 no flags or stats, unreported occupancy
  //23 CRC value
  id[0] = 0x80;
  id[1] = 0x81;
  AssertIsEqual(6, sfh.checkAndEncodeSmallFrameHeader(buf, sizeof(buf),
                                               false, OTRadioLink::FTS_BasicSensorOrValve,
                                               0,
                                               2, id,
                                               2,
                                               1));
  AssertIsEqual(0x08, buf[0]);
  AssertIsEqual(0x4f, buf[1]);
  AssertIsEqual(0x02, buf[2]);
  AssertIsEqual(0x80, buf[3]);
  AssertIsEqual(0x81, buf[4]);
  AssertIsEqual(0x02, buf[5]);
  // Check related parameters.
  AssertIsEqual(8, sfh.fl);
  AssertIsEqual(6, sfh.getBodyOffset());
  AssertIsEqual(8, sfh.getTrailerOffset());
  //
  // Test vector 2 / example from the spec.
  //Example insecure frame, no valve, representative minimum stats {"b":1}
  //In this case the frame sequence number is zero, and ID is 0x80 0x81.
  //
  //0e 4f 02 80 81 08 | 7f 11 7b 22 62 22 3a 31 | 61
  //
  //0e length of header (14) after length byte 5 + body 8 + trailer 1
  //4f 'O' insecure OpenTRV basic frame
  //02 0 sequence number, ID length 2
  //80 ID byte 1
  //81 ID byte 2
  //08 body length 8
  //7f no valve, no call for heat
  //11 stats present flag only, unreported occupancy
  //7b 22 62 22 3a 31  {"b":1  Stats: note that implicit trailing '}' is not sent.
  //61 CRC value
  id[0] = 0x80;
  id[1] = 0x81;
  AssertIsEqual(6, sfh.checkAndEncodeSmallFrameHeader(buf, sizeof(buf),
                                               false, OTRadioLink::FTS_BasicSensorOrValve,
                                               0,
                                               2, id,
                                               8,
                                               1));
  AssertIsEqual(0x0e, buf[0]);
  AssertIsEqual(0x4f, buf[1]);
  AssertIsEqual(0x02, buf[2]);
  AssertIsEqual(0x80, buf[3]);
  AssertIsEqual(0x81, buf[4]);
  AssertIsEqual(0x08, buf[5]);
  // Check related parameters.
  AssertIsEqual(14, sfh.fl);
  AssertIsEqual(6, sfh.getBodyOffset());
  AssertIsEqual(14, sfh.getTrailerOffset());
  }

// Test decoding of header for RX.
static void testFrameHeaderDecoding()
  {
  Serial.println("FrameHeaderDecoding");
  OTRadioLink::SecurableFrameHeader sfh;
  //
  // Test vector 1 / example from the spec.
  //Example insecure frame, valve unit 0% open, no call for heat/flags/stats.
  //In this case the frame sequence number is zero, and ID is 0x80 0x81.
  //
  //08 4f 02 80 81 02 | 00 01 | 23
  //
  //08 length of header (8) after length byte 5 + body 2 + trailer 1
  //4f 'O' insecure OpenTRV basic frame
  //02 0 sequence number, ID length 2
  //80 ID byte 1
  //81 ID byte 2
  //02 body length 2
  //00 valve 0%, no call for heat
  //01 no flags or stats, unreported occupancy
  //23 CRC value
  const uint8_t buf1[] = { 0x08, 0x4f, 0x02, 0x80, 0x81, 0x02, 0x00, 0x01, 0x23 };
  AssertIsEqual(6, sfh.checkAndDecodeSmallFrameHeader(buf1, sizeof(buf1)));
  // Check decoded parameters.
  AssertIsEqual(8, sfh.fl);
  AssertIsEqual(2, sfh.getIl());
  AssertIsEqual(0x80, sfh.id[0]);
  AssertIsEqual(0x81, sfh.id[1]);
  AssertIsEqual(2, sfh.bl);
  AssertIsEqual(1, sfh.getTl());
  AssertIsEqual(6, sfh.getBodyOffset());
  AssertIsEqual(8, sfh.getTrailerOffset());
  //
  // Test vector 2 / example from the spec.
  //Example insecure frame, no valve, representative minimum stats {"b":1}
  //In this case the frame sequence number is zero, and ID is 0x80 0x81.
  //
  //0e 4f 02 80 81 08 | 7f 11 7b 22 62 22 3a 31 | 61
  //
  //0e length of header (14) after length byte 5 + body 8 + trailer 1
  //4f 'O' insecure OpenTRV basic frame
  //02 0 sequence number, ID length 2
  //80 ID byte 1
  //81 ID byte 2
  //08 body length 8
  //7f no valve, no call for heat
  //11 stats present flag only, unreported occupancy
  //7b 22 62 22 3a 31  {"b":1  Stats: note that implicit trailing '}' is not sent.
  //61 CRC value
  static const uint8_t buf2[] = { 0x0e, 0x4f, 0x02, 0x80, 0x81, 0x08, 0x7f, 0x11, 0x7b, 0x22, 0x62, 0x22, 0x3a, 0x31, 0x61 };
  AssertIsEqual(6, sfh.checkAndDecodeSmallFrameHeader(buf2, sizeof(buf2)));
  // Check decoded parameters.
  AssertIsEqual(14, sfh.fl);
  AssertIsEqual(2, sfh.getIl());
  AssertIsEqual(0x80, sfh.id[0]);
  AssertIsEqual(0x81, sfh.id[1]);
  AssertIsEqual(8, sfh.bl);
  AssertIsEqual(1, sfh.getTl());
  AssertIsEqual(6, sfh.getBodyOffset());
  AssertIsEqual(14, sfh.getTrailerOffset());
  }

// Test CRC computation for insecure frames.
static void testInsecureFrameCRC()
  {
  Serial.println("InsecureFrameCRC");
  OTRadioLink::SecurableFrameHeader sfh;
  //
  // Test vector 1 / example from the spec.
  //Example insecure frame, valve unit 0% open, no call for heat/flags/stats.
  //In this case the frame sequence number is zero, and ID is 0x80 0x81.
  //
  //08 4f 02 80 81 02 | 00 01 | 23
  //
  //08 length of header (8) after length byte 5 + body 2 + trailer 1
  //4f 'O' insecure OpenTRV basic frame
  //02 0 sequence number, ID length 2
  //80 ID byte 1
  //81 ID byte 2
  //02 body length 2
  //00 valve 0%, no call for heat
  //01 no flags or stats, unreported occupancy
  //23 CRC value
  const uint8_t buf1[] = { 0x08, 0x4f, 0x02, 0x80, 0x81, 0x02, 0x00, 0x01 }; //, 0x23 };
  AssertIsEqual(6, sfh.checkAndDecodeSmallFrameHeader(buf1, sizeof(buf1)));
  AssertIsEqual(0x23, sfh.computeNonSecureFrameCRC(buf1, sizeof(buf1)));
  //
  // Test vector 2 / example from the spec.
  //Example insecure frame, no valve, representative minimum stats {"b":1}
  //In this case the frame sequence number is zero, and ID is 0x80 0x81.
  //
  //0e 4f 02 80 81 08 | 7f 11 7b 22 62 22 3a 31 | 61
  //
  //0e length of header (14) after length byte 5 + body 8 + trailer 1
  //4f 'O' insecure OpenTRV basic frame
  //02 0 sequence number, ID length 2
  //80 ID byte 1
  //81 ID byte 2
  //08 body length 8
  //7f no valve, no call for heat
  //11 stats present flag only, unreported occupancy
  //7b 22 62 22 3a 31  {"b":1  Stats: note that implicit trailing '}' is not sent.
  //61 CRC value
  const uint8_t buf2[] = { 0x0e, 0x4f, 0x02, 0x80, 0x81, 0x08, 0x7f, 0x11, 0x7b, 0x22, 0x62, 0x22, 0x3a, 0x31 }; // , 0x61 };
  AssertIsEqual(6, sfh.checkAndDecodeSmallFrameHeader(buf2, sizeof(buf2)));
  AssertIsEqual(0x61, sfh.computeNonSecureFrameCRC(buf2, sizeof(buf2)));
  }


// Test simple plain-text padding for encryption.
static void testSimplePadding()
  {
  Serial.println("SimplePadding");
  uint8_t buf[OTRadioLink::ENC_BODY_SMALL_FIXED_CTEXT_SIZE];
  // Provoke failure with NULL buffer.
  AssertIsEqual(0, OTRadioLink::addPaddingTo32BTrailing0sAndPadCount(NULL, 0x1f & OTV0P2BASE::randRNG8()));
  // Provoke failure with over-long unpadded plain-text.
  AssertIsEqual(0, OTRadioLink::addPaddingTo32BTrailing0sAndPadCount(buf, 1 + OTRadioLink::ENC_BODY_SMALL_FIXED_PTEXT_MAX_SIZE));  
  // Check padding in case with single random data byte (and the rest of the buffer set differently).
  // Check the entire padded result for correctness.
  const uint8_t db0 = OTV0P2BASE::randRNG8();
  buf[0] = db0;
  memset(buf+1, ~db0, sizeof(buf)-1);
  AssertIsEqual(32, OTRadioLink::addPaddingTo32BTrailing0sAndPadCount(buf, 1));
  AssertIsEqual(db0, buf[0]);
  for(int i = 30; --i > 0; ) { AssertIsEqual(0, buf[i]); }
  AssertIsEqual(30, buf[31]);
  // Ensure that unpadding works.
  AssertIsEqual(1, OTRadioLink::removePaddingTo32BTrailing0sAndPadCount(buf));
  AssertIsEqual(db0, buf[0]);
  }


// All-zeros 16-byte/128-bit key.
static const uint8_t zeroKey[16] = { };

<<<<<<< HEAD
// Test simple fixed-size NULL enc/dec behaviour.
static void testSimpleNULLEncDec()
  {
  const OTRadioLink::fixed32BTextSize12BNonce16BTagSimpleEnc_ptr_t e = OTRadioLink::fixed32BTextSize12BNonce16BTagSimpleEnc_NULL_IMPL;
  const OTRadioLink::fixed32BTextSize12BNonce16BTagSimpleDec_ptr_t d = OTRadioLink::fixed32BTextSize12BNonce16BTagSimpleDec_NULL_IMPL;
=======
// Test a simple fixed-size enc/dec function pair.
// Aborts with Assert...() in case of failure.
static void runSimpleEncDec(const OTRadioLink::fixed32BTextSize12BNonce16BTagSimpleEnc_ptr_t e,
                            const OTRadioLink::fixed32BTextSize12BNonce16BTagSimpleDec_ptr_t d)
  {
>>>>>>> 4c5adca3
  // Check that calling the NULL enc routine with bad args fails.
  AssertIsTrue(!e(NULL, NULL, NULL, NULL, NULL, NULL, NULL, NULL));
  static const uint8_t plaintext1[32] = { 'a', 'b', 'c', 'd', 2, 2, 2, 2, 3, 3, 3, 3, 4, 4, 4, 4 };
  static const uint8_t nonce1[12] = { 'q', 'u', 'i', 'c', 'k', ' ', 6, 5, 4, 3, 2, 1 };
  static const uint8_t authtext1[2] = { 'H', 'i' };
  // Output ciphertext and tag buffers.
  uint8_t co1[32], to1[16];
  AssertIsTrue(e(NULL, zeroKey, nonce1, authtext1, sizeof(authtext1), plaintext1, co1, to1));
  AssertIsEqual(0, memcmp(plaintext1, co1, 32));
  AssertIsEqual(0, memcmp(nonce1, to1, 12));
  AssertIsEqual(0, to1[12]);
  AssertIsEqual(0, to1[15]);
  // Check that calling the NULL decc routine with bad args fails.
  AssertIsTrue(!d(NULL, NULL, NULL, NULL, NULL, NULL, NULL, NULL));
  // Decode the ciphertext and tag from above and ensure that it 'works'.
  uint8_t plaintext1Decoded[32];
  AssertIsTrue(d(NULL, zeroKey, nonce1, authtext1, sizeof(authtext1), co1, to1, plaintext1Decoded));
  AssertIsEqual(0, memcmp(plaintext1, plaintext1Decoded, 32));
  }

// Test basic access to crypto features.
// Check basic operation of the simple fixed-sized encode/decode routines.
static void testCryptoAccess()
  {
  Serial.println("CryptoAccess");
  // NULL enc/dec.
  runSimpleEncDec(OTRadioLink::fixed32BTextSize12BNonce16BTagSimpleEnc_NULL_IMPL,
                  OTRadioLink::fixed32BTextSize12BNonce16BTagSimpleDec_NULL_IMPL);
//  // AES-GCM 128-bit key enc/dec.
//  runSimpleEncDec(OTAESGCM::fixed32BTextSize12BNonce16BTagSimpleEnc_DEFAULT_STATELESS,
//                  OTAESGCM::fixed32BTextSize12BNonce16BTagSimpleDec_DEFAULT_STATELESS);
  }





//static OTAESGCM::OTAES128GCMGeneric<> ed; // FIXME: ensure state is cleared afterwards.
//
//bool fixed32Be(void *,
//        const uint8_t *key, const uint8_t *iv,
//        const uint8_t *authtext, uint8_t authtextSize,
//        const uint8_t *plaintext,
//        uint8_t *ciphertextOut, uint8_t *tagOut)
//  {
//  if((NULL == key) || (NULL == iv) ||
//     (NULL == plaintext) || (NULL == ciphertextOut) || (NULL == tagOut)) { return(false); } // ERROR
//  return(ed.gcmEncrypt(key, iv, plaintext, 32, authtext, authtextSize, ciphertextOut, tagOut));
//  }
//
//bool fixed32Bd(void *state,
//        const uint8_t *key, const uint8_t *iv,
//        const uint8_t *authtext, uint8_t authtextSize,
//        const uint8_t *ciphertext, const uint8_t *tag,
//        uint8_t *plaintextOut)
//  {
//  if((NULL == key) || (NULL == iv) ||
//     (NULL == ciphertext) || (NULL == tag) || (NULL == tag)) { return(false); } // ERROR
//  return(ed.gcmDecrypt(key, iv, ciphertext, 32, authtext, authtextSize, tag, plaintextOut));
//  }

// Test a simple fixed-size enc/dec function pair.
// Aborts with Assert...() in case of failure.
static void runSimpleEncDec(const OTRadioLink::fixed32BTextSize12BNonce16BTagSimpleEnc_ptr_t e,
                            const OTRadioLink::fixed32BTextSize12BNonce16BTagSimpleDec_ptr_t d)
  {
  // Check that calling the NULL enc routine with bad args fails.
  AssertIsTrue(!e(NULL, NULL, NULL, NULL, NULL, NULL, NULL, NULL));
  static const uint8_t plaintext1[32] = { 'a', 'b', 'c', 'd', 2, 2, 2, 2, 3, 3, 3, 3, 4, 4, 4, 4 };
  static const uint8_t nonce1[12] = { 'q', 'u', 'i', 'c', 'k', ' ', 6, 5, 4, 3, 2, 1 };
  static const uint8_t authtext1[2] = { 'H', 'i' };
  // Output ciphertext and tag buffers.
  uint8_t co1[32], to1[16];
  AssertIsTrue(e(NULL, zeroKey, nonce1, authtext1, sizeof(authtext1), plaintext1, co1, to1));
  // Check that calling the NULL decc routine with bad args fails.
  AssertIsTrue(!d(NULL, NULL, NULL, NULL, NULL, NULL, NULL, NULL));
  // Decode the ciphertext and tag from above and ensure that it 'works'.
  uint8_t plaintext1Decoded[32];
  AssertIsTrue(d(NULL, zeroKey, nonce1, authtext1, sizeof(authtext1), co1, to1, plaintext1Decoded));
  AssertIsEqual(0, memcmp(plaintext1, plaintext1Decoded, 32));
  }

// Test basic access to crypto features.
// Check basic operation of the simple fixed-sized encode/decode routines.
static void testCryptoAccess()
  {
  Serial.println("CryptoAccess");
  // NULL enc/dec.
  runSimpleEncDec(OTRadioLink::fixed32BTextSize12BNonce16BTagSimpleEnc_NULL_IMPL,
                  OTRadioLink::fixed32BTextSize12BNonce16BTagSimpleDec_NULL_IMPL);
//  // AES-GCM 128-bit key enc/dec with static state.
//  runSimpleEncDec(fixed32Be,
//                  fixed32Bd);
  // AES-GCM 128-bit key enc/dec.
  runSimpleEncDec(OTAESGCM::fixed32BTextSize12BNonce16BTagSimpleEnc_DEFAULT_STATELESS,
                  OTAESGCM::fixed32BTextSize12BNonce16BTagSimpleDec_DEFAULT_STATELESS);
  }


// Check using NIST GCMVS test vector.
// Test via fixed32BTextSize12BNonce16BTagSimpleEnc_DEFAULT_STATELESS interface.
// See http://csrc.nist.gov/groups/STM/cavp/documents/mac/gcmvs.pdf
// See http://csrc.nist.gov/groups/STM/cavp/documents/mac/gcmtestvectors.zip
//
//[Keylen = 128]
//[IVlen = 96]
//[PTlen = 256]
//[AADlen = 128]
//[Taglen = 128]
//
//Count = 0
//Key = 298efa1ccf29cf62ae6824bfc19557fc
//IV = 6f58a93fe1d207fae4ed2f6d
//PT = cc38bccd6bc536ad919b1395f5d63801f99f8068d65ca5ac63872daf16b93901
//AAD = 021fafd238463973ffe80256e5b1c6b1
//CT = dfce4e9cd291103d7fe4e63351d9e79d3dfd391e3267104658212da96521b7db
//Tag = 542465ef599316f73a7a560509a2d9f2
//
// keylen = 128, ivlen = 96, ptlen = 256, aadlen = 128, taglen = 128, count = 0
static void testGCMVS1ViaFixed32BTextSize()
  {
  Serial.println("GCMVS1ViaFixed32BTextSize");
  // Inputs to encryption.
  static const uint8_t input[32] = { 0xcc, 0x38, 0xbc, 0xcd, 0x6b, 0xc5, 0x36, 0xad, 0x91, 0x9b, 0x13, 0x95, 0xf5, 0xd6, 0x38, 0x01, 0xf9, 0x9f, 0x80, 0x68, 0xd6, 0x5c, 0xa5, 0xac, 0x63, 0x87, 0x2d, 0xaf, 0x16, 0xb9, 0x39, 0x01 };
  static const uint8_t key[AES_KEY_SIZE/8] = { 0x29, 0x8e, 0xfa, 0x1c, 0xcf, 0x29, 0xcf, 0x62, 0xae, 0x68, 0x24, 0xbf, 0xc1, 0x95, 0x57, 0xfc };
  static const uint8_t nonce[GCM_NONCE_LENGTH] = { 0x6f, 0x58, 0xa9, 0x3f, 0xe1, 0xd2, 0x07, 0xfa, 0xe4, 0xed, 0x2f, 0x6d };
  static const uint8_t aad[16] = { 0x02, 0x1f, 0xaf, 0xd2, 0x38, 0x46, 0x39, 0x73, 0xff, 0xe8, 0x02, 0x56, 0xe5, 0xb1, 0xc6, 0xb1 };
  // Space for outputs from encryption.
  uint8_t tag[GCM_TAG_LENGTH]; // Space for tag.
  uint8_t cipherText[max(32, sizeof(input))]; // Space for encrypted text.
  // Instance to perform enc/dec.
  // Do encryption via simplified interface.
  AssertIsTrue(OTAESGCM::fixed32BTextSize12BNonce16BTagSimpleEnc_DEFAULT_STATELESS(NULL,
            key, nonce,
            aad, sizeof(aad),
            input,
            cipherText, tag));
  // Check some of the cipher text and tag.
//            "0388DACE60B6A392F328C2B971B2FE78F795AAAB494B5923F7FD89FF948B  61 47 72 C7 92 9C D0 DD 68 1B D8 A3 7A 65 6F 33" :
  AssertIsEqual(0xdf, cipherText[0]);
  AssertIsEqual(0x91, cipherText[5]);
  AssertIsEqual(0xdb, cipherText[sizeof(cipherText)-1]);
  AssertIsEqual(0x24, tag[1]);
  AssertIsEqual(0xd9, tag[14]);
  // Decrypt via simplified interface...
  uint8_t inputDecoded[32];
  AssertIsTrue(OTAESGCM::fixed32BTextSize12BNonce16BTagSimpleDec_DEFAULT_STATELESS(NULL,
            key, nonce,
            aad, sizeof(aad),
            cipherText, tag,
            inputDecoded));
  AssertIsEqual(0, memcmp(input, inputDecoded, 32));
  }


// TODO: test with EEPROM ID source (id_ == NULL) ...
// TODO: add EEPROM prefill static routine and pad 1st trailing byte with 0xff.


// To be called from loop() instead of main code when running unit tests.
// Tests generally flag an error and stop the test cycle with a call to panic() or error().
void loop()
  {
  static int loopCount = 0;

  // Allow the terminal console to be brought up.
  for(int i = 3; i > 0; --i)
    {
    Serial.print(F("Tests starting... "));
    Serial.print(i);
    Serial.println();
    delay(1000);
    }
  Serial.println();


  // Run the tests, fastest / newest / most-fragile / most-interesting first...
  testLibVersion();
  testLibVersions();

  testFrameQIC();
  testFrameHeaderEncoding();
  testFrameHeaderDecoding();
  testInsecureFrameCRC();
  testSimplePadding();
  testSimpleNULLEncDec();
  testCryptoAccess();
  testGCMVS1ViaFixed32BTextSize();



  // Announce successful loop completion and count.
  ++loopCount;
  Serial.println();
  Serial.print(F("%%% All tests completed OK, round "));
  Serial.print(loopCount);
  Serial.println();
  Serial.println();
  Serial.println();
  Serial.flush();
  delay(2000);
  }<|MERGE_RESOLUTION|>--- conflicted
+++ resolved
@@ -439,19 +439,11 @@
 // All-zeros 16-byte/128-bit key.
 static const uint8_t zeroKey[16] = { };
 
-<<<<<<< HEAD
 // Test simple fixed-size NULL enc/dec behaviour.
 static void testSimpleNULLEncDec()
   {
   const OTRadioLink::fixed32BTextSize12BNonce16BTagSimpleEnc_ptr_t e = OTRadioLink::fixed32BTextSize12BNonce16BTagSimpleEnc_NULL_IMPL;
   const OTRadioLink::fixed32BTextSize12BNonce16BTagSimpleDec_ptr_t d = OTRadioLink::fixed32BTextSize12BNonce16BTagSimpleDec_NULL_IMPL;
-=======
-// Test a simple fixed-size enc/dec function pair.
-// Aborts with Assert...() in case of failure.
-static void runSimpleEncDec(const OTRadioLink::fixed32BTextSize12BNonce16BTagSimpleEnc_ptr_t e,
-                            const OTRadioLink::fixed32BTextSize12BNonce16BTagSimpleDec_ptr_t d)
-  {
->>>>>>> 4c5adca3
   // Check that calling the NULL enc routine with bad args fails.
   AssertIsTrue(!e(NULL, NULL, NULL, NULL, NULL, NULL, NULL, NULL));
   static const uint8_t plaintext1[32] = { 'a', 'b', 'c', 'd', 2, 2, 2, 2, 3, 3, 3, 3, 4, 4, 4, 4 };
@@ -470,19 +462,6 @@
   uint8_t plaintext1Decoded[32];
   AssertIsTrue(d(NULL, zeroKey, nonce1, authtext1, sizeof(authtext1), co1, to1, plaintext1Decoded));
   AssertIsEqual(0, memcmp(plaintext1, plaintext1Decoded, 32));
-  }
-
-// Test basic access to crypto features.
-// Check basic operation of the simple fixed-sized encode/decode routines.
-static void testCryptoAccess()
-  {
-  Serial.println("CryptoAccess");
-  // NULL enc/dec.
-  runSimpleEncDec(OTRadioLink::fixed32BTextSize12BNonce16BTagSimpleEnc_NULL_IMPL,
-                  OTRadioLink::fixed32BTextSize12BNonce16BTagSimpleDec_NULL_IMPL);
-//  // AES-GCM 128-bit key enc/dec.
-//  runSimpleEncDec(OTAESGCM::fixed32BTextSize12BNonce16BTagSimpleEnc_DEFAULT_STATELESS,
-//                  OTAESGCM::fixed32BTextSize12BNonce16BTagSimpleDec_DEFAULT_STATELESS);
   }
 
 
@@ -549,7 +528,6 @@
   runSimpleEncDec(OTAESGCM::fixed32BTextSize12BNonce16BTagSimpleEnc_DEFAULT_STATELESS,
                   OTAESGCM::fixed32BTextSize12BNonce16BTagSimpleDec_DEFAULT_STATELESS);
   }
-
 
 // Check using NIST GCMVS test vector.
 // Test via fixed32BTextSize12BNonce16BTagSimpleEnc_DEFAULT_STATELESS interface.
