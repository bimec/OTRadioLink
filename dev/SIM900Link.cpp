/*
The OpenTRV project licenses this file to you
under the Apache Licence, Version 2.0 (the "Licence");
you may not use this file except in compliance
with the Licence. You may obtain a copy of the Licence at

http://www.apache.org/licenses/LICENSE-2.0

Unless required by applicable law or agreed to in writing,
software distributed under the Licence is distributed on an
"AS IS" BASIS, WITHOUT WARRANTIES OR CONDITIONS OF ANY
KIND, either express or implied. See the Licence for the
specific language governing permissions and limitations
under the Licence.

Author(s) / Copyright (s): Deniz Erbilgin 2015
                           Damon Hart-Davis 2015
*/

#include "SIM900Link.h"

/**
 * @brief	Constructor. Initializes softSerial and sets PWR_PIN
 * @param	pwrPin		SIM900 power on/off pin
 * @param	rxPin		Rx pin for software serial
 * @param	txPin		Tx pin for software serial
 */
OTSIM900Link::OTSIM900Link(uint8_t pwrPin, SoftwareSerial *_softSerial) : PWR_PIN(pwrPin)
{
  pinMode(PWR_PIN, OUTPUT);
  softSerial = _softSerial;
}

/**
 * @brief	begin software serial and power up SIM module
 * @todo	include everything except opening the UDP port in this
 *        why can't I set softSerial->begin like this?
 * @param	baud	baudrate communicating with SIM900
 */
bool OTSIM900Link::begin(uint8_t baud)
{
	//softSerial->begin(baud);
	powerOn();
  return true;
}

/**
 * @brief	close UDP connection and power down SIM module
 */
bool OTSIM900Link::end()
{
	closeUDP();
	powerOff();
}

/**
 * @brief	open UDP connection to input ip address
 * @param	array containing IP address to open connection to in format xxx.xxx.xxx.xxx (keep all zeros)
 * @retval	returns true if UDP opened
 * @note	check gprs and if UDP already open
 */
bool OTSIM900Link::openUDP(const char *address, uint8_t addressLength, const char *port, uint8_t portLength)
{
	//if(!isOpenUDP()){
		write(AT_START, sizeof(AT_START));
		write(AT_START_UDP, sizeof(AT_START_UDP));
    write("=\"UDP\",", 7); // FIXME!
		write('\"');
		write(address, addressLength);
		write("\",\"", 3);
		write(port, portLength);
		write('\"');
		write(AT_END);
	//}
	return true;
}

/**
 * @brief	close UDP connection
 * @retval	returns true if UDP closed
 * @note	check UDP open
 */
bool OTSIM900Link::closeUDP()
{
	//if(isOpenUDP()){
		write(AT_START, sizeof(AT_START));
		write(AT_CLOSE_UDP, sizeof(AT_CLOSE_UDP));
		write(AT_END);
	//}
}

/**
 * @brief	send UDP frame
 * @param	pointer to array containing frame to send
 * @param	length of frame
 * @retval	returns true if send successful
 * @note	check UDP open
 */
bool OTSIM900Link::sendUDP(const char *frame, uint8_t length)
{
	//if(isOpenUDP()){
		char buffer[64];
		write(AT_START, sizeof(AT_START));
		write(AT_SEND_UDP, sizeof(AT_SEND_UDP));
		write('=');
    print(length);
		write(AT_END);

		// check for correct response?
<<<<<<< HEAD
    // The ">" prompt will appear somewhere at the end of the buffer.
    uint8_t len;
		if(((len = timedBlockingRead(buffer, sizeof(buffer))) > 1) /* &&
		   (buffer[len - 1] == '>') */ ) {
				write(frame, length);
				write(AT_END);
        Serial.println("sent");
        return true;
		}
=======
		if((timedBlockingRead(buffer, sizeof(buffer)) > 1) &&
		   (buffer[0] == '>')) {
				write(frame, length);
				write(AT_END);
        return true;
		} else return false;
>>>>>>> a9f9cdde

		// check for send ok ack

    Serial.println("not sent");
		return false;
	//}
}

/**
 * @brief	check if module has power
 * @retval	true if module is powered up
 * @todo	  find an alternative to strcmp
 */
bool OTSIM900Link::isPowered()
{
	char data[9];
  memset(data, 0 , sizeof(data));
	write(AT_START, sizeof(AT_START));
	write(AT_END);
	if((timedBlockingRead(data, sizeof(data)) > 0) &&
     (data[0] == 'A'))
     { return true; }
	else return false;
}

/**
 * @brief	Enter blocking read. Fills buffer or times out after 100 ms
 * @todo  get rid of Serial.prints
 * @param	data	data buffer to write to
 * @param	length	length of data buffer
 * @retval	length of data received before time out
 */
uint8_t OTSIM900Link::timedBlockingRead(char *data, uint8_t length)
{;
  // clear buffer, get time and init i to 0
  memset(data, 0, length);
  uint8_t i = 0;

  uint16_t startTime = millis();
  // 100ms is time to fill buffer? probs got maths wrong on this.
  // May have to wait a little longer because of (eg) interactions with the network.
  while ((millis() - startTime) <= 200) {
    if (softSerial->available() > 0) {
      *data = softSerial->read();
      data++;
      i++;
    }
    // break if receive too long.
    if (i >= length) {
      Serial.println("\n--Serial Overrun");
      // FIXME: rest of input still had to be absorbed to avoid fouling next interaction.
      break;
    }
  }
  Serial.print("\n--Buffer Length: ");
  Serial.println(i);
  return i;
}

/**
 * @brief	Writes an array to software serial
 * @param	data	data buffer to write from
 * @param	length	length of data buffer
 */
void OTSIM900Link::write(const char *data, uint8_t length)
{
	softSerial->write(data, length);
}

/**
 * @brief	Writes a character to software serial
 * @param	data	character to write
 */
void OTSIM900Link::write(char data)
{
	softSerial->write(data);
}

/**
 * @brief  Writes a character to software serial
 * @param data  character to write
 */
void OTSIM900Link::print(const int value)
{
  softSerial->print(value);
}

/**
 * @brief	Checks module ID
 * @param	name	pointer to array to compare name with
 * @param	length	length of array name
 * @retval	returns true if ID recovered successfully
 */
bool OTSIM900Link::checkModule(/*const char *name, uint8_t  length*/)
{
  char data[32];
  write(AT_START, sizeof(AT_START));
  write(AT_GET_MODULE);
  write(AT_END);
  timedBlockingRead(data, sizeof(data));
  Serial.println(data);
}

/**
 * @brief	Checks connected network
 * @param	buffer	pointer to array to store network name in
 * @param	length	length of buffer
 * @param	returns true if connected to network
 */
bool OTSIM900Link::checkNetwork(char *buffer, uint8_t length)
{
  char data[64];
  write(AT_START, sizeof(AT_START));
  write(AT_NETWORK, sizeof(AT_NETWORK));
  write(AT_QUERY);
  write(AT_END);
  timedBlockingRead(data, sizeof(data));
  Serial.println(data);
}

/**
 * @brief 	check if module connected and registered (GSM and GPRS)
 * @retval	true if registered
 */
bool OTSIM900Link::isRegistered()
{
//  Check the GSM registration via AT commands ( "AT+CREG?" returns "+CREG:x,1" or "+CREG:x,5"; where "x" is 0, 1 or 2).
//  Check the GPRS registration via AT commands ("AT+CGATT?" returns "+CGATT:1" and "AT+CGREG?" returns "+CGREG:x,1" or "+CGREG:x,5"; where "x" is 0, 1 or 2). 

  char data[64];
  write(AT_START, sizeof(AT_START));
  write(AT_REGISTRATION, sizeof(AT_REGISTRATION));
  write(AT_QUERY);
  write(AT_END);
  timedBlockingRead(data, sizeof(data));
  Serial.println(data);
  delay(100);
  write(AT_START, sizeof(AT_START));
  write(AT_GPRS_REGISTRATION0, sizeof(AT_GPRS_REGISTRATION0));
  write(AT_QUERY);
  write(AT_END);
  timedBlockingRead(data, sizeof(data));
  Serial.println(data);
  delay(100);
  write(AT_START, sizeof(AT_START));
  write(AT_GPRS_REGISTRATION, sizeof(AT_GPRS_REGISTRATION));
  write(AT_QUERY);
  write(AT_END);
  timedBlockingRead(data, sizeof(data));
  Serial.println(data);
}

/**
 * @brief	Set Access Point Name and start task
 * @param	APN		pointer to access point name
 * @param	length	length of access point name
 */
void OTSIM900Link::setAPN(const char *APN, uint8_t length)
{
  char data[128];
  write(AT_START, sizeof(AT_START));
  write(AT_SET_APN, sizeof(AT_SET_APN));
  write(AT_SET);
  write('\"');
  write(APN, length);
  write('\"');
  write(AT_END);
  timedBlockingRead(data, sizeof(data));
  Serial.println(data);
}

/**
 * @brief	Start GPRS connection
 * @retval	returns true if connected
 * @note	check power, check registered, check gprs active
 * @todo	check for OK response on each set?
 * 			check syntax correct
 */
bool OTSIM900Link::startGPRS()
{
  char data[64];
  write(AT_START, sizeof(AT_START));
  write(AT_START_GPRS, sizeof(AT_START_GPRS));
  write(AT_END);
  timedBlockingRead(data, sizeof(data));
  Serial.println(data);
}

uint8_t OTSIM900Link::getIP(char *IPAddress)
{
  char data[64];
  write(AT_START, sizeof(AT_START));
  write(AT_GET_IP, sizeof(AT_GET_IP));
  write(AT_END);
  timedBlockingRead(data, sizeof(data));
  Serial.println(data);

  delay(100);
  write(AT_START, sizeof(AT_START));
  write("+CIPSTATUS", 10);
  write(AT_END);
  timedBlockingRead(data, sizeof(data));
  Serial.println(data);
}

/**
 * @brief	check if UDP open
 * @retval	true if open
 */
bool OTSIM900Link::isOpenUDP()
{

}

/**
 * @brief   Set verbose errors
 */
void OTSIM900Link::verbose()
{
  char data[64];
  write(AT_START, sizeof(AT_START));
  write(AT_VERBOSE_ERRORS, sizeof(AT_VERBOSE_ERRORS));
  write(AT_SET);
  write('2'); // 0: no error codes, 1: error codes, 2: full error descriptions
  write(AT_END);
  timedBlockingRead(data, sizeof(data));
  Serial.println(data);
}

/**
 * @brief   Enter PIN code
 * @todo    replace softSer-> print(long )
 * @param   pin     pointer to array containing pin code
 * @param   length  length of pin
 */
void OTSIM900Link::setPIN(const char *pin, uint8_t length)
{
  char data[64];
  write(AT_START, sizeof(AT_START));
  write(AT_PIN, sizeof(AT_PIN));
  write(AT_SET);
  write(pin, length);
  write(AT_END);
  timedBlockingRead(data, sizeof(data));
  Serial.println(data);
}

/**
 * @brief   Check if PIN required
 * @todo    return logic
 */
bool OTSIM900Link::checkPIN()
{
  char data[64];
  write(AT_START, sizeof(AT_START));
  write(AT_PIN, sizeof(AT_PIN));
  write(AT_QUERY);
  write(AT_END);
  timedBlockingRead(data, sizeof(data));
  Serial.println(data);
}

//const char OTSIM900Link::AT_[] = { }
const char OTSIM900Link::AT_START[2] = { 'A', 'T' };
const char OTSIM900Link::AT_NETWORK[5] = { '+', 'C', 'O', 'P', 'S'};
const char OTSIM900Link::AT_REGISTRATION[5] = { '+', 'C', 'R', 'E', 'G' }; // GSM registration.
const char OTSIM900Link::AT_GPRS_REGISTRATION0[6] = { '+', 'C', 'G', 'A', 'T', 'T' }; // GPRS registration.
const char OTSIM900Link::AT_GPRS_REGISTRATION[6] = { '+', 'C', 'G', 'R', 'E', 'G' }; // GPRS registration.
const char OTSIM900Link::AT_SET_APN[5] = { '+', 'C', 'S', 'T', 'T' };
const char OTSIM900Link::AT_START_GPRS[6] = { '+', 'C', 'I', 'I', 'C', 'R' };
const char OTSIM900Link::AT_GET_IP[6] = { '+', 'C', 'I', 'F', 'S', 'R' };
const char OTSIM900Link::AT_VERBOSE_ERRORS[5] = { '+', 'C', 'M', 'E', 'E' };
const char OTSIM900Link::AT_PIN[5] = { '+', 'C', 'P', 'I', 'N' };
const char OTSIM900Link::AT_START_UDP[9] = { '+', 'C', 'I', 'P', 'S', 'T', 'A', 'R', 'T' };
const char OTSIM900Link::AT_SEND_UDP[8] = { '+', 'C', 'I', 'P', 'S', 'E', 'N', 'D' };
const char OTSIM900Link::AT_CLOSE_UDP[9] = { '+', 'C', 'I', 'P', 'C', 'L', 'O', 'S', 'E' };

// tcpdump -Avv udp and dst port 9999<|MERGE_RESOLUTION|>--- conflicted
+++ resolved
@@ -107,7 +107,6 @@
 		write(AT_END);
 
 		// check for correct response?
-<<<<<<< HEAD
     // The ">" prompt will appear somewhere at the end of the buffer.
     uint8_t len;
 		if(((len = timedBlockingRead(buffer, sizeof(buffer))) > 1) /* &&
@@ -115,16 +114,9 @@
 				write(frame, length);
 				write(AT_END);
         Serial.println("sent");
-        return true;
+        return(true);
 		}
-=======
-		if((timedBlockingRead(buffer, sizeof(buffer)) > 1) &&
-		   (buffer[0] == '>')) {
-				write(frame, length);
-				write(AT_END);
-        return true;
-		} else return false;
->>>>>>> a9f9cdde
+
 
 		// check for send ok ack
 
