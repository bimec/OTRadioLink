/*
The OpenTRV project licenses this file to you
under the Apache Licence, Version 2.0 (the "Licence");
you may not use this file except in compliance
with the Licence. You may obtain a copy of the Licence at

http://www.apache.org/licenses/LICENSE-2.0

Unless required by applicable law or agreed to in writing,
software distributed under the Licence is distributed on an
"AS IS" BASIS, WITHOUT WARRANTIES OR CONDITIONS OF ANY
KIND, either express or implied. See the Licence for the
specific language governing permissions and limitations
under the Licence.

Author(s) / Copyright (s): Damon Hart-Davis 2016
*/

/*
 * Driver for OTV0P2BASE_SensorAmbientLightOccupancy tests.
 *
 * These data sets can also be used to test key related and derived behaviours
 * such as basic ambient light level sensing and temperature setback levels.
 */

#include <stdint.h>
#include <gtest/gtest.h>
#include <OTV0p2Base.h>
#include <OTRadValve.h>
#include "OTV0P2BASE_SensorAmbientLightOccupancy.h"


// Set true for verbose reporting.
static constexpr bool verbose = false;
// Lots of extra detail, generally should not be needed.
static constexpr bool veryVerbose = false && verbose;

// Import occType enum values.
typedef OTV0P2BASE::SensorAmbientLightOccupancyDetectorInterface::occType occType;

// Basic test of update() behaviour.
TEST(AmbientLightOccupancyDetection,updateBasics)
{
    // Check that initial update never indicates occupancy.
    OTV0P2BASE::SensorAmbientLightOccupancyDetectorSimple ds1;
    EXPECT_FALSE(ds1.update(0)) << "no initial update should imply occupancy";
    OTV0P2BASE::SensorAmbientLightOccupancyDetectorSimple ds2;
    EXPECT_FALSE(ds2.update(255)) << "no initial update should imply occupancy";
    // Check that update from 0 to max does force occupancy indication (but steady does not).
    EXPECT_TRUE(ds1.update(255)) << "update from 0 to 255 (max) illumination should signal occupancy";
    EXPECT_FALSE(ds2.update(255)) << "unchanged 255 (max) light level should not imply occupancy";
}

// Ambient light data samples, along with optional expected result of occupancy detector.
// Can be directly created from OpenTRV log files into day hour minute value columns,
// eg from log lines of such as "2016-11-24T22:07:39Z 96F0CED3B4E690E8 47" with:
//    awk '{ print "{"(0+substr($1,9,2))","(0+substr($1, 12, 2))","(0+substr($1, 15, 2))","$3"},"; }'
class ALDataSample final
    {
    public:
        // Time/data values.
        const uint8_t d, H, M, L;

        // -1 implies no occupancy prediction, distinct from all occType values.
        static constexpr int8_t NO_OCC_EXPECTATION = -1;
        // Occupancy prediction OCC_XXX; -1 for no prediction.
        const int8_t expectedOcc = NO_OCC_EXPECTATION;

        // -1 implies no room-dark prediction, distinct from bool values.
        static constexpr int8_t NO_RD_EXPECTATION = -1;
        // Room-dark flag; -1 for no prediction.
        const int8_t expectedRd = NO_RD_EXPECTATION;

        // -1 implies no actual occupancy known, distinct from bool values.
        static constexpr int8_t UNKNOWN_ACT_OCC = -1;
        // Actual occupancy flag; -1 for no occupancy known.
        // Meant to be evaluated against output of occupancy tracker.
        // Errors in known vs predicted will be counted against a threshold.
        const int8_t actOcc = UNKNOWN_ACT_OCC;

        // Scale mid-point setback prediction (C); -1 for no prediction.
        // This is for a conventional/default set of valve parameters,
        // mainly intended to ensure sane behaviour under normal circumstances.
        // Useful setback predictions will probably need at least 24h of data.
        enum expectedSb_t : int8_t
            {
            NO_SB_EXPECTATION = -1, // -1 indicates no setback prediction.
            SB_NONE, // Setback of zero, ie no setback.
            SB_NONEMIN, // Some mixture of NONE and MIN.
            SB_MIN, // MIN setback.
              SB_NONEECO, // Some mixture of NONE, MIN and ECO.
            SB_MINECO, // Some mixture of MIN and ECO.
            SB_ECO, // ECO/medium setback.
            SB_ECOMAX, // Some mixture of ECO and MAX.
            SB_MAX, // Maximum setback.
            };
        const expectedSb_t expectedSb = NO_SB_EXPECTATION;

        // Day/hour/minute and light level and expected results.
        // An expected result of -1 means no particular result expected from this (anything is acceptable).
        // Else the given occType value is expected.
        constexpr ALDataSample(uint8_t dayOfMonth, uint8_t hour24, uint8_t minute,
                               uint8_t lightLevel,
                               int8_t expectedOcc_ = NO_OCC_EXPECTATION,
                               int8_t expectedRd_ = NO_RD_EXPECTATION,
                               int8_t actOcc_ = UNKNOWN_ACT_OCC,
                               expectedSb_t expectedSb_ = NO_SB_EXPECTATION)
            :
            d(dayOfMonth), H(hour24), M(minute),
            L(lightLevel),
            expectedOcc(expectedOcc_),
            expectedRd(expectedRd_),
            actOcc(actOcc_),
            expectedSb(expectedSb_)
            { }

//        // Alternative constructor with expected setback only.
//        // This cuts to the chase and the final desired outcome.
//        constexpr ALDataSample(uint8_t dayOfMonth, uint8_t hour24, uint8_t minute,
//                               uint8_t lightLevel,
//                               expectedSb_t expectedSb_ = NO_SB_EXPECTATION)
//            :
//            d(dayOfMonth), H(hour24), M(minute),
//            L(lightLevel),
//            expectedSb(expectedSb_)
//            { }

        // Create/mark a terminating entry; all input values invalid.
        constexpr ALDataSample() : d(255), H(255), M(255), L(255) { }

        // Compute current minute for this record.
        long currentMinute() const { return((((d * 24L) + H) * 60L) + M); }

        // True for empty/termination data record.
        bool isEnd() const { return(d > 31); }
    };

// Sample of count of 'flavoured' events/samples.
class SimpleFlavourStats final
    {
    private:
        unsigned n = 0;
        unsigned flavoured = 0;
    public:
        void zero() { n = 0; flavoured = 0; }
        void takeSample(bool isFlavoured) { ++n; if(isFlavoured) { ++flavoured; } }
        unsigned getSampleCount() const { return(n); }
        unsigned getFlavouredCount() const { return(flavoured); }
        float getFractionFlavoured() const { return(flavoured / (float) OTV0P2BASE::fnmax(1U, n)); }
    };

// Collection of 'flavoured' events in one run.
class SimpleFlavourStatCollection final
    {
    public:
        constexpr SimpleFlavourStatCollection(bool sensitive_, uint8_t blending_)
            : sensitive(sensitive_), blending(blending_) { }
        const bool sensitive;
        const uint8_t blending;

        // Count of number of samples counted as dark.
        // Checking for gross under- or over- reporting.
        SimpleFlavourStats roomDarkSamples;

        // Counting failures to meet specific room dark/light expectations.
        SimpleFlavourStats roomDarkPredictionErrors;

        // Count of ambient light occupancy callbaks.
        // Checking for gross over- reporting.
        SimpleFlavourStats ambLightOccupancyCallbacks;

        // Counting failures to meet specific occupancy callback expectations.
        SimpleFlavourStats ambLightOccupancyCallbackPredictionErrors;
//        // Checking ambient light level actual vs reported.
//        SimpleFlavourStats AmbientLightLevelFalsePositives;
//        SimpleFlavourStats AmbientLightLevelFalseNegatives;

        // Checking occupancy tracking accuracy vs actual occupation/vacancy.
        SimpleFlavourStats occupancyTrackingFalsePositives;
        SimpleFlavourStats occupancyTrackingFalseNegatives;

        // Checking setback accuracy vs actual occupation/vacancy.
        SimpleFlavourStats setbackTooFar; // Excessive setback.
        SimpleFlavourStats setbackInsufficient; // Insufficient setback.

        // Checking time at various significant energy-saving setback levels.
        SimpleFlavourStats setbackAtLeastECO;
<<<<<<< HEAD
        SimpleFlavourStats setbackAtMAX;
=======
        SimpleFlavourStats setbackMAX;
>>>>>>> 19ca5167
    };

// Trivial sample, testing initial occupancy detector reaction to start transient.
static const ALDataSample trivialSample1[] =
    {
{ 0, 0, 0, 254, occType::OCC_NONE, false, false }, // Should NOT predict occupancy on first tick.
{ 0, 0, 1, 0, occType::OCC_NONE, true }, // Should NOT predict occupancy on falling level.
{ 0, 0, 5, 0, ALDataSample::NO_OCC_EXPECTATION, true }, // Should NOT predict occupancy on steady (dark) level, but have no expectation.
{ 0, 0, 6, 0, occType::OCC_NONE, true }, // Should NOT predict occupancy on steady (dark) level.
{ 0, 0, 9, 254, occType::OCC_PROBABLE }, // Should predict occupancy on level rising to (near) max.
{ }
    };

// Trivial sample, testing level response alongside some occupancy detection.
static const ALDataSample trivialSample2[] =
    {
{ 0, 0, 0, 254, ALDataSample::NO_OCC_EXPECTATION, false, false }, // Light.
{ 0, 0, 1, 0, occType::OCC_NONE, true }, // Dark.
{ 0, 0, 5, 0, ALDataSample::NO_OCC_EXPECTATION, true }, // Dark.
{ 0, 0, 6, 0, occType::OCC_NONE, true }, // Dark.
{ 0, 0, 9, 254, occType::OCC_PROBABLE }, // Light but no prediction made.
{ }
    };

// Trivial sample, testing level only.
static const ALDataSample trivialSample3[] =
    {
{ 0, 0, 0, 254, ALDataSample::NO_OCC_EXPECTATION, false, false }, // Light.
{ 0, 0, 1, 0, ALDataSample::NO_OCC_EXPECTATION, true }, // Dark.
{ 0, 0, 5, 0, ALDataSample::NO_OCC_EXPECTATION, true }, // Dark.
{ 0, 0, 6, 0, ALDataSample::NO_OCC_EXPECTATION, true }, // Dark.
{ 0, 0, 9, 254, ALDataSample::NO_OCC_EXPECTATION }, // Light but no prediction made.
{ }
    };

// Support state for simpleDataSampleRun().
namespace SDSR
    {
    static OTV0P2BASE::PseudoSensorOccupancyTracker occupancy;
    static OTV0P2BASE::SensorAmbientLightAdaptiveMock ambLight;
    // In-memory stats set.
    static OTV0P2BASE::NVByHourByteStatsMock hs;
    // Dummy (non-functioning) temperature and relative humidity sensors.
    static OTV0P2BASE::TemperatureC16Mock tempC16;
    static OTV0P2BASE::DummyHumiditySensor rh;
    // Two-subsamples per hour stats sampling.
    static OTV0P2BASE::ByHourSimpleStatsUpdaterSampleStats <
      decltype(hs), &hs,
      decltype(occupancy), &occupancy,
      decltype(ambLight), &ambLight,
      decltype(tempC16), &tempC16,
      decltype(rh), &rh,
      2
      > su;
    // Support for cttb instance.
    static OTRadValve::ValveMode valveMode;
    typedef OTRadValve::DEFAULT_ValveControlParameters parameters;
    static OTRadValve::TempControlSimpleVCP<parameters> tempControl;
    static OTRadValve::NULLActuatorPhysicalUI physicalUI;
    static OTV0P2BASE::NULLValveSchedule schedule;
    // Simple-as-possible instance.
    static OTRadValve::ModelledRadValveComputeTargetTempBasic<
       parameters,
        &valveMode,
        decltype(tempC16),                            &tempC16,
        decltype(tempControl),                        &tempControl,
        decltype(occupancy),                          &occupancy,
        decltype(ambLight),                           &ambLight,
        decltype(physicalUI),                         &physicalUI,
        decltype(schedule),                           &schedule,
        decltype(hs),                                 &hs
        > cttb;
    // Occupancy callback.
    static int8_t cbProbable;
    static void (*const callback)(bool) = [](bool p)
        {
        cbProbable = p;
        if(p) { occupancy.markAsPossiblyOccupied(); } else { occupancy.markAsJustPossiblyOccupied(); }
if(veryVerbose) { fprintf(stderr, " *Callback: %d\n", p); }
        };
    // Reset all these static entities but does not clear stats.
    static void resetAll()
        {
        // Seed PRNG for use in simulator; --gtest_shuffle will force it to change.
        srandom((unsigned) ::testing::UnitTest::GetInstance()->random_seed());
        OTV0P2BASE::seedRNG8(random() & 0xff, random() & 0xff, random() & 0xff);

        // Set up room to be dark and vacant.
        ambLight.resetAdaptive();
        occupancy.reset();
        // Flush any partial samples.
        su.reset();
        // Reset valve-level controls.
        valveMode.setWarmModeDebounced(true);
        physicalUI.read();
        // Install the occupancy tracker callback from the ambient light sensor.
        ambLight.setOccCallbackOpt(callback);
        }
    }
// Score actual setback against expected setback.
// This is arguably the key metric, ie closest to the desired outcone,
// of energy savings and comfort being achieved.
// Sets 'failed' to true if at least one matric was a fail for this point.
template<class Valve_parameters>
static void scoreSetback(
    const uint8_t setback, const ALDataSample::expectedSb_t expectedSb,
    const bool isRealRecord,
    SimpleFlavourStats &setbackInsufficient, SimpleFlavourStats &setbackTooFar,
    SimpleFlavourStats &setbackAtLeastECO, SimpleFlavourStats &setbackAtMAX,
    bool &failed)
    {
<<<<<<< HEAD
    // Note overall time/ticks/minutes spent at significant setbacks.
    setbackAtLeastECO.takeSample(setback >= Valve_parameters::SETBACK_ECO);
    setbackAtMAX.takeSample(setback >= Valve_parameters::SETBACK_FULL);
=======

>>>>>>> 19ca5167

    // The following processing only applies to
    // real records with specific predictions.
    if(!isRealRecord) { return; }

    bool tooFar = false;
    bool insufficient = false;

    switch(expectedSb)
        {
        // No scoring to do if no expectation.
        // This does not even get a tick for the counts.
        case ALDataSample::NO_SB_EXPECTATION: { return; }

        // Setback of zero, ie no setback.
        // Any setback is too much; zero setback is good.
        case ALDataSample::SB_NONE:
           {
           tooFar = (0 != setback);
           break;
           }

       // NINE/minimum setback micture.
       // Up to MIN setback is acceptable.
       case ALDataSample::SB_NONEMIN:
           {
           tooFar = (setback > Valve_parameters::SETBACK_DEFAULT);
           break;
           }

       // Minimum setback.
       // Exactly ECO setback is acceptable.
       case ALDataSample::SB_MIN:
           {
           insufficient = (setback < Valve_parameters::SETBACK_DEFAULT);
           tooFar = (setback > Valve_parameters::SETBACK_DEFAULT);
           break;
           }

       // Some mixture of NONE (and MIN) and ECO.
       // A setback up to ECO inclusive is OK.
       case ALDataSample::SB_NONEECO:
           {
           tooFar = (setback > Valve_parameters::SETBACK_ECO);
           break;
           }

       // Some mixture of MIN and ECO.
       // A setback from MIN up to ECO inclusive is OK.
       case ALDataSample::SB_MINECO:
           {
           insufficient = (setback < Valve_parameters::SETBACK_DEFAULT);
           tooFar = (setback > Valve_parameters::SETBACK_ECO);
           break;
           }

        // ECO/medium setback.
        // Exactly ECO setback is acceptable.
        case ALDataSample::SB_ECO:
            {
            insufficient = (setback < Valve_parameters::SETBACK_ECO);
            tooFar = (setback > Valve_parameters::SETBACK_ECO);
            break;
            }

        // Some mixture of ECO and MAX.
        // A setback of at least ECO is good; there is no 'too much'.
        case ALDataSample::SB_ECOMAX:
            {
            insufficient = (setback < Valve_parameters::SETBACK_ECO);
            break;
            }

        // Maximum setback.
        // A setback less than FULL is insufficient; there is no 'too much'.
        case ALDataSample::SB_MAX:
            {
            insufficient = (setback < Valve_parameters::SETBACK_FULL);
            break;
            }

        default: { FAIL(); return; } // Unexpected expectation value.
        }

    setbackTooFar.takeSample(tooFar);
    setbackInsufficient.takeSample(insufficient);

    if(tooFar || insufficient) { failed = true; }
    }

// Compute and when appropriate set stats parameters to the ambient light sensor.
// Assumes that it is called in strictly monotonic increasing time
// incrementing one minute each time, wrapping as 23:59.
// Before the first call on one run of data oldH should be set to 0xff.
enum blending_t : uint8_t { BL_FROMSTATS, BL_NONE, BL_HALFHOURMIN, BL_HALFHOUR, BL_BYMINUTE, BL_END };
void setTypeMinMax(OTV0P2BASE::SensorAmbientLightAdaptiveMock &ala,
        const blending_t blending,
        const uint8_t H, const uint8_t M,
        const uint8_t minToUse, const uint8_t maxToUse, const bool sensitive,
        const uint8_t byHourMeanI[24],
        const OTV0P2BASE::NVByHourByteStatsMock &hs,
        uint8_t &oldH,
        uint8_t &meanUsed)
    {
    meanUsed = 0xff;
    switch(blending)
        {
        case BL_NONE: // Use unblended mean for this hour.
            {
            meanUsed = byHourMeanI[H];
            if(H != oldH)
                {
                // When the hour rolls, set new stats for the detector.
                // Note that implementations be use the end of the hour/period
                // and other times.
                // The detector and caller should aim not to be hugely sensitive to the exact timing,
                // eg by blending prev/current/next periods linearly.
                ala.setTypMinMax(byHourMeanI[H], minToUse, maxToUse, sensitive);
                }
            break;
            }
        case BL_HALFHOURMIN: // Use blended (min) mean for final half hour hour.
            {
            const uint8_t thm = byHourMeanI[H];
            const uint8_t nhm = byHourMeanI[(H+1)%24];
            uint8_t m = thm; // Default to this hour's mean.
            if(M >= 30)
                {
                // In last half hour of each hour...
                if(0xff == thm) { m = nhm; } // Use next hour mean if none available for this hour.
                else if(0xff != nhm) { m = OTV0P2BASE::fnmin(nhm, thm); } // Take min when both hours' means available.
                }
            meanUsed = m;
            ala.setTypMinMax(m, minToUse, maxToUse, sensitive);
            break;
            }
        case BL_HALFHOUR: // Use blended mean for final half hour hour.
            {
            const uint8_t thm = byHourMeanI[H];
            const uint8_t nhm = byHourMeanI[(H+1)%24];
            uint8_t m = thm; // Default to this hour's mean.
            if(M >= 30)
                {
                // In last half hour of each hour...
                if(0xff == thm) { m = nhm; } // Use next hour mean if none available for this hour.
                else if(0xff != nhm) { m = uint8_t((thm + (uint_fast16_t)nhm + 1) / 2); } // Take mean when both hours' means available.
                }
            meanUsed = m;
            ala.setTypMinMax(m, minToUse, maxToUse, sensitive);
            break;
            }
        case BL_BYMINUTE: // Adjust blend by minute.
            {
            const uint8_t thm = byHourMeanI[H];
            const uint8_t nhm = byHourMeanI[(H+1)%24];
            uint8_t m = thm; // Default to this hour's mean.
            if(0xff == thm) { m = nhm; } // Use next hour's mean always if this one's not available.
            else
                {
                // Continuous blend.
                m = uint8_t(((((uint_fast16_t)thm) * (60-M)) + (((uint_fast16_t)nhm) * M) + 30) / 60);
                }
            meanUsed = m;
            ala.setTypMinMax(m, minToUse, maxToUse, sensitive);
            break;
            }
        case BL_FROMSTATS: // From the smoothed rolling stats.
            {
            const uint8_t m = hs.getByHourStatSimple(OTV0P2BASE::NVByHourByteStatsBase::STATS_SET_AMBLIGHT_BY_HOUR_SMOOTHED, H);
            meanUsed = m;
            if(H != oldH)
                {
                // When the hour rolls, set new stats for the detector.
                // Note that implementations be use the end of the hour/period
                // and other times.
                // The detector and caller should aim not to be hugely sensitive to the exact timing,
                // eg by blending prev/current/next periods linearly.
                ala.setTypMinMax(m, minToUse, maxToUse, sensitive);
                }
            break;
            }
        default: FAIL();
        }
    oldH = H;

    }
// Check that the occupancy/setback/etc results are acceptable for the data.
// Makes the test fail via EXPECT_XX() etc if not.
static void checkAccuracyAcceptableAgainstData(
        const SimpleFlavourStatCollection &flavourStats)
    {
    const bool sensitive = flavourStats.sensitive;
    const bool oddBlend = (flavourStats.blending != BL_FROMSTATS);
    // Normal core operation.
    const bool normalOperation = !sensitive && !oddBlend;
    // Normal operation but a bit more sensitive, eg at comfort end of range.
    const bool normalSensitiveOperation = sensitive && !oddBlend;

    // Check that at least some expectations have been set.
//            ASSERT_NE(0U, flavourStats.AmbLightOccupancyCallbackPredictionErrors.getSampleCount()) << "some expected occupancy callbacks should be provided";
    ASSERT_NE(0U, flavourStats.roomDarkPredictionErrors.getSampleCount()) << "some known room dark values should be provided";
    ASSERT_NE(0U, flavourStats.occupancyTrackingFalseNegatives.getSampleCount()) << "some known occupancy values should be provided";

    // Check that there are not huge numbers of (false) positive occupancy reports.
    EXPECT_GE(0.231f, flavourStats.ambLightOccupancyCallbacks.getFractionFlavoured());

    // Check that there are not huge numbers of failed callback expectations.
    // We could allow more errors with an odd (non-deployment) blending.
    EXPECT_GE(0.04f, flavourStats.ambLightOccupancyCallbackPredictionErrors.getFractionFlavoured());

    // Check that there are not huge numbers of failed dark expectations.
    EXPECT_GE(0.125f, flavourStats.roomDarkPredictionErrors.getFractionFlavoured()) << flavourStats.roomDarkPredictionErrors.getSampleCount();

    // Check that there is a reasonable balance between room dark/light.
    // Should be between ~33% and ~67% for UK depending on time of year.
    const float rdFraction = flavourStats.roomDarkSamples.getFractionFlavoured();
    EXPECT_LE(0.41f, rdFraction);
    EXPECT_GE(0.8f, rdFraction);

    // Check that number of false positives and negatives
    // from occupancy tracked fed from ambient light reports is OK.
    // When 'sensitive', eg in comfort mode,
    // more false positives and fewer false negatives are OK.
    // But accept more errors generally with non-preferred blending.
    // The FIRST (tighter) limit is the more critical one for normal operation.
    // Excess false positives likely inhibit energy saving.
    EXPECT_GE((normalOperation ? 0.1f : 0.122f), flavourStats.occupancyTrackingFalsePositives.getFractionFlavoured());
    // Excess false negatives may cause discomfort.
    EXPECT_GE((normalOperation ? 0.1f : 0.23f), flavourStats.occupancyTrackingFalseNegatives.getFractionFlavoured());
    if(normalSensitiveOperation)
        {
        // Excess false positives likely inhibit energy saving.
        EXPECT_GE(0.1f, flavourStats.occupancyTrackingFalsePositives.getFractionFlavoured());
        // Excess false negatives may cause discomfort.
        EXPECT_GE(0.1f, flavourStats.occupancyTrackingFalseNegatives.getFractionFlavoured());
        }

    // Check that setback accuracy is OK.
    // Aim for a low error rate in either direction.
    EXPECT_GE((normalOperation ? 0.05f : 0.12f), flavourStats.setbackInsufficient.getFractionFlavoured());
    EXPECT_GE((normalOperation ? 0.05f : 0.1f), flavourStats.setbackTooFar.getFractionFlavoured());
    }
// Do a simple run over the supplied data, one call per simulated minute until the terminating record is found.
// Must be called with 1 or more data rows in ascending time with a terminating (empty) entry.
// Repeated rows with the same light value and expected result can be omitted
// as they will be synthesised by this routine for each virtual minute until the next supplied item.
// Ensures that any required predictions/detections in either direction are met.
// Can be supplied with nominal long-term rolling min and max
// or they can be computed from the data supplied (0xff implies no data).
// Can be supplied with nominal long-term rolling mean levels by hour,
// or they can be computed from the data supplied (NULL means none supplied, 0xff entry means none for given hour).
// Uses the update() call for the main simulation.
// Uses the setTypMinMax() call as the hour rolls or in more complex blended-stats modes;
// runs with 'sensitive' in both states to verify algorithm's robustness.
// Will fail if an excessive amount of the time occupancy is predicted (more than ~25%).
//   * data  {}=terminated in-time-order real data set
//         annotated with expected values; never NULL
//   * exemptFromNotmalSetbackRatios  minimum times at significant setbacks
//         (to enable significant energy savings) will be enabled
//         unless this is true
void simpleDataSampleRun(const ALDataSample *const data,
                         const bool /*exemptFromNormalSetbackRatios*/ = false)
    {
    ASSERT_TRUE(NULL != data);
    ASSERT_FALSE(data->isEnd()) << "do not pass in empty data set";

    // Clear stats backing store.
    SDSR::hs.zapStats();

    // First count records and set up testing state.
    // The ambient light sensor is not being fed back stats
    // with setTypMinMax() and so is using its default parameters.

    // Clear all state in static instances.
    SDSR::resetAll();
    // Ambient light sensor instance under test.
    OTV0P2BASE::SensorAmbientLightAdaptiveMock &ala = SDSR::ambLight;
    // Occupancy tracker instance under test, to check system behaviour.
    OTV0P2BASE::PseudoSensorOccupancyTracker &tracker = SDSR::occupancy;

    // Some basic sense-checking of the set-up state.
    ASSERT_EQ(0, tracker.get());
    ASSERT_FALSE(tracker.isLikelyOccupied());
    // As room starts dark and vacant, expect a setback initially.
    static constexpr uint8_t WARM = SDSR::parameters::WARM;
    static constexpr uint8_t FROST = SDSR::parameters::FROST;
    ASSERT_GE(WARM, SDSR::cttb.computeTargetTemp());
    ASSERT_LE(FROST, SDSR::cttb.computeTargetTemp());

    // Count of number of records.
    int nRecords = 0;
    // Count number of records with explicit expected occupancy response assertion.
    int nOccExpectation = 0;
    // Count number of records with explicit expected room-dark response assertion.
    int nRdExpectation = 0;
    // Compute own values for min, max, etc.
    int minI = 256;
    int maxI = -1;
    uint8_t byHourMeanI[24];
    int byHourMeanSumI[24]; memset(byHourMeanSumI, 0, sizeof(byHourMeanSumI));
    int byHourMeanCountI[24]; memset(byHourMeanCountI, 0, sizeof(byHourMeanCountI));
    for(const ALDataSample *dp = data; !dp->isEnd(); ++dp)
        {
        if(dp > data) { ASSERT_LT((dp-1)->currentMinute(), dp->currentMinute()) << "record times must increase strictly monotonically in time: prev " <<int((dp-1)->d)<<"T"<<int((dp-1)->H)<<":"<<int((dp-1)->M) << " vs current "<<int(dp->d)<<"T"<<int(dp->H)<<":"<<int(dp->M); }
        ++nRecords;
        const int8_t neo = ALDataSample::NO_OCC_EXPECTATION;
        if(neo != dp->expectedOcc) { ++nOccExpectation; }
        const int8_t ner = ALDataSample::NO_RD_EXPECTATION;
        if(ner != dp->expectedRd) { ++nRdExpectation; }
        long currentMinute = dp->currentMinute();
        do  {
            const uint8_t level = dp->L;
            if((int)level < minI) { minI = level; }
            if((int)level > maxI) { maxI = level; }
            const uint8_t H = (currentMinute % 1440) / 60;
            const uint8_t M = (currentMinute % 60);
            if(29 == M) { SDSR::su.sampleStats(false, H); }
            if(59 == M) { SDSR::su.sampleStats(true, H); }
            byHourMeanSumI[H] += level;
            ++byHourMeanCountI[H];
            ++currentMinute;
            ala.set(dp->L); ala.read(); tracker.read();
            } while((!(dp+1)->isEnd()) && (currentMinute < (dp+1)->currentMinute()));
        }
    ASSERT_TRUE((nOccExpectation > 0) || (nRdExpectation > 0)) << "must assert some expected predictions";
    for(int i = 24; --i >= 0; )
        {
        if(0 != byHourMeanCountI[i])
            { byHourMeanI[i] = (uint8_t)((byHourMeanSumI[i] + (byHourMeanCountI[i]>>1)) / byHourMeanCountI[i]); }
        else { byHourMeanI[i] = 0xff; }
        }

    // Take an initial copy of the stats.
    const OTV0P2BASE::NVByHourByteStatsMock hsInitCopy = SDSR::hs;

    const uint8_t minToUse = hsInitCopy.getMinByHourStat(hsInitCopy.STATS_SET_AMBLIGHT_BY_HOUR_SMOOTHED);
    const uint8_t maxToUse = hsInitCopy.getMaxByHourStat(hsInitCopy.STATS_SET_AMBLIGHT_BY_HOUR_SMOOTHED);

    // Dump some of the data collected.
    if(verbose)
        {
        fprintf(stderr, "STATS:\n");

        fprintf(stderr, "  min: %d\n", minI);
        fprintf(stderr, "  max: %d\n", maxI);

        fprintf(stderr, "  min from stats: %d\n", minToUse);
        fprintf(stderr, "  max from stats: %d\n", maxToUse);

        fprintf(stderr, "  mean ambient light level by hour:");
        for(int i = 0; i < 24; ++i)
            {
            fputc(' ', stderr);
            const uint8_t v = byHourMeanI[i];
            if(0xff == v) { fputc('-', stderr); }
            else { fprintf(stderr, "%d", (int)v); }
            }
        fprintf(stderr, "\n");

        fprintf(stderr, " smoothed ambient light level: ");
        for(int i = 0; i < 24; ++i)
            {
            fputc(' ', stderr);
            const uint8_t v = hsInitCopy.getByHourStatSimple(OTV0P2BASE::NVByHourByteStatsBase::STATS_SET_AMBLIGHT_BY_HOUR_SMOOTHED, i);
            if(0xff == v) { fputc('-', stderr); }
            else { fprintf(stderr, "%d", v); }
            }
        fprintf(stderr, "\n");

        fprintf(stderr, " smoothed occupancy: ");
        for(int i = 0; i < 24; ++i)
            {
            fputc(' ', stderr);
            const uint8_t v = hsInitCopy.getByHourStatSimple(OTV0P2BASE::NVByHourByteStatsBase::STATS_SET_OCCPC_BY_HOUR_SMOOTHED, i);
            if(0xff == v) { fputc('-', stderr); }
            else { fprintf(stderr, "%d", v); }
            }
        fprintf(stderr, "\n");
        }

    // Now run through all the data checking responses.
    // Run simulation with different stats blending types
    // to ensure that occupancy detection is robust.
    // The BL_FROMSTATS case is most like the real embedded code.
    for(uint8_t blending = 0; blending < BL_END; ++blending)
        {
if(verbose) { fprintf(stderr, "blending = %d\n", blending); }
        SCOPED_TRACE(testing::Message() << "blending " << (int)blending);
        // The preferred blend (most like a real deployment) is FROMSTATS.
        const bool oddBlend = (BL_FROMSTATS != blending);

        // Run simulation at both sensitivities.
        int nOccupancyReportsSensitive = 0;
        int nOccupancyReportsNotSensitive = 0;
        for(int s = 0; s <= 1; ++s)
            {
            const bool sensitive = (0 != s);
if(verbose) { fputs(sensitive ? "sensitive\n" : "not sensitive\n", stderr); }
            SCOPED_TRACE(testing::Message() << "sensitive " << sensitive);

            // Reset stats to end of main warm-up run.
            SDSR::hs = hsInitCopy;

            // Now run a warmup to get stats into correct state.
            // Stats are rolled over from the warmpup to the final run.
            // Results will be ignored during this warmup.

            for(int w = 0; w < 2; ++w)
                {
                const bool warmup = (0 == w);

                // Suppress most reporting for odd blends and in warmup.
const bool verboseOutput = !warmup && (veryVerbose || (verbose && !oddBlend));

                SimpleFlavourStatCollection flavourStats(sensitive, blending);

                // Clear all state in static instances (except stats).
                SDSR::resetAll();
                // Ambient light sensor instance under test.
                OTV0P2BASE::SensorAmbientLightAdaptiveMock &ala = SDSR::ambLight;
                // Occupancy tracker instance under test, to check system behaviour.
                OTV0P2BASE::PseudoSensorOccupancyTracker &tracker = SDSR::occupancy;
                ASSERT_EQ(0, tracker.get());
                ASSERT_FALSE(tracker.isLikelyOccupied());

                uint8_t oldH = 0xff; // Used to detect hour rollover.
                for(const ALDataSample *dp = data; !dp->isEnd(); ++dp)
                    {
                    long currentMinute = dp->currentMinute();
                    do  {
                        const uint8_t D = (currentMinute / 1440);
                        const uint8_t H = (currentMinute % 1440) / 60;
                        const uint8_t M = (currentMinute % 60);
                        uint8_t meanUsed = 0xff;
                        setTypeMinMax(ala,
                                (blending_t)blending,
                                H, M,
                                minToUse, maxToUse, sensitive,
                                byHourMeanI,
                                hsInitCopy,
                                oldH,
                                meanUsed);

                        // Capture some 'before' values for failure analysis.
                        const uint8_t beforeSteadyTicks = ala._occDet._getSteadyTicks();

//fprintf(stderr, "L=%d @ %dT%d:%.2d\n", dp->L, D, H, M);
                        // About to perform another virtual minute 'tick' update.
                        SDSR::cbProbable = -1; // Collect occupancy prediction (if any) from call-back.
                        ala.set(dp->L);
                        ala.read();
                        tracker.read();

                        // Get hourly stats sampled and updated.
                        if(29 == M) { SDSR::su.sampleStats(false, H); }
                        if(59 == M) { SDSR::su.sampleStats(true, H); }

//if(veryVerbose && tracker.isLikelyOccupied()) { fprintf(stderr, "O=%d @ %dT%d:%.2d\n", (int)tracker.get(), D, H, M); }

                        // Check predictions/calculations against explicit expectations.
                        // True if real non-interpolated record.
                        const bool isRealRecord = (currentMinute == dp->currentMinute());
                        const bool predictedRoomDark = ala.isRoomDark();
                        flavourStats.roomDarkSamples.takeSample(predictedRoomDark);
                        const int8_t expectedRoomDark = (!isRealRecord) ? ALDataSample::NO_RD_EXPECTATION : dp->expectedRd;
                        // Collect occupancy prediction (if any) from call-back.
                        const OTV0P2BASE::SensorAmbientLightOccupancyDetectorInterface::occType predictionOcc =
                            (-1 == SDSR::cbProbable) ? occType::OCC_NONE :
                                ((0 == SDSR::cbProbable) ? occType::OCC_WEAK : occType::OCC_PROBABLE);
//if(veryVerbose && (-1 != cbProbable)) { fprintf(stderr, "  occupancy callback=%d @ %dT%d:%.2d\n", cbProbable, D, H, M); }
                        if(isRealRecord) { flavourStats.ambLightOccupancyCallbacks.takeSample((-1 != SDSR::cbProbable)); }
                        // Collect occupancy tracker prediction and error.
                        if(isRealRecord && (ALDataSample::UNKNOWN_ACT_OCC != dp->actOcc))
                            {
                            const bool trackedLikelyOccupancy = tracker.isLikelyOccupied();
                            const bool actOcc = bool(dp->actOcc);
if(verbose && !warmup && (trackedLikelyOccupancy != actOcc)) { fprintf(stderr, "!!!actual occupancy=%d @ %dT%d:%.2d L=%d mean=%d tracker=%d\n", dp->actOcc, D, H, M, dp->L, meanUsed, (int)tracker.get()); }
                            flavourStats.occupancyTrackingFalseNegatives.takeSample(actOcc && !trackedLikelyOccupancy);
                            flavourStats.occupancyTrackingFalsePositives.takeSample(!actOcc && trackedLikelyOccupancy);
                            }

                        const int8_t setback = SDSR::tempControl.getWARMTargetC() - SDSR::cttb.computeTargetTemp();
if(veryVerbose && verboseOutput && !warmup && isRealRecord) { fprintf(stderr, "  tS=%d @ %dT%d:%.2d\n", setback, D, H, M); }
                        bool failedSetbackExpectations = false;
<<<<<<< HEAD
                        scoreSetback<SDSR::parameters>(setback, dp->expectedSb,
                            isRealRecord,
                            flavourStats.setbackInsufficient, flavourStats.setbackTooFar,
                            flavourStats.setbackAtLeastECO, flavourStats.setbackAtMAX,
=======
                        scoreSetback<SDSR::parameters>(setback, dp->expectedSb, isRealRecord,
                            flavourStats.setbackInsufficient, flavourStats.setbackTooFar,
>>>>>>> 19ca5167
                            failedSetbackExpectations);
if(verbose && !warmup && failedSetbackExpectations) { fprintf(stderr, "!!!tS=%d @ %dT%d:%.2d expectation=%d\n", setback, D, H, M, dp->expectedSb); }

                        // Note that for all synthetic ticks the expectation is removed (since there is no level change).
                        const int8_t expectedOcc = (!isRealRecord) ? ALDataSample::NO_OCC_EXPECTATION : dp->expectedOcc;
if(veryVerbose && verboseOutput && !warmup && isRealRecord && (occType::OCC_NONE != predictionOcc)) { fprintf(stderr, "  predictionOcc=%d @ %dT%d:%.2d L=%d mean=%d\n", predictionOcc, D, H, M, dp->L, meanUsed); }
                        if(ALDataSample::NO_OCC_EXPECTATION != expectedOcc)
                            {
                            flavourStats.ambLightOccupancyCallbackPredictionErrors.takeSample(expectedOcc != predictionOcc);
if(verbose && !warmup && (expectedOcc != predictionOcc)) { fprintf(stderr, "!!!expectedOcc=%d @ %dT%d:%.2d L=%d mean=%d beforeSteadyTicks=%d\n", expectedOcc, D, H, M, dp->L, meanUsed, beforeSteadyTicks); }
                            }
                        if(ALDataSample::NO_RD_EXPECTATION != expectedRoomDark)
                            {
                            flavourStats.roomDarkPredictionErrors.takeSample((bool)expectedRoomDark != predictedRoomDark);
if(verbose && !warmup && ((bool)expectedRoomDark != predictedRoomDark)) { fprintf(stderr, "!!!expectedDark=%d @ %dT%d:%.2d L=%d mean=%d\n", expectedRoomDark, D, H, M, dp->L, meanUsed); }
                            }

                        ++currentMinute;
                        } while((!(dp+1)->isEnd()) && (currentMinute < (dp+1)->currentMinute()));
                    }

                // Don't test results in wormup run.
                if(!warmup)
                    {
                    checkAccuracyAcceptableAgainstData(flavourStats);
                    // Allow check in outer loop that sensitive mode generates
                    // at least as many reports as non-sensitive mode.
                    if(sensitive) { nOccupancyReportsSensitive = flavourStats.ambLightOccupancyCallbacks.getFlavouredCount(); }
                    else { nOccupancyReportsNotSensitive = flavourStats.ambLightOccupancyCallbacks.getFlavouredCount(); }
                    }
                }
            }
        // Check that sensitive mode generates at least as many reports as non.
        EXPECT_LE(nOccupancyReportsNotSensitive, nOccupancyReportsSensitive) << "expect sensitive never to generate fewer reports";
        }
    }

// Basic test of update() behaviour.
TEST(AmbientLightOccupancyDetection,simpleDataSampleRun)
{
    simpleDataSampleRun(trivialSample1);
    simpleDataSampleRun(trivialSample2);
    simpleDataSampleRun(trivialSample3);
}

// "3l" 2016/10/08+09 test set with tough occupancy to detect in the evening up to 21:00Z and in the morning from 07:09Z then  06:37Z.
static const ALDataSample sample3lHard[] =
    {
{8,0,1,1, occType::OCC_NONE, true, false, ALDataSample::SB_MINECO}, // Definitely not occupied; should be at least somewhat setback immediately.
{8,0,17,1, occType::OCC_NONE, true, false, ALDataSample::SB_MINECO}, // Definitely not occupied; should be at least somewhat setback immediately.
//...
{8,6,21,1},
{8,6,29,2, occType::OCC_NONE, true, false, ALDataSample::SB_MAX}, // Not enough rise to indicate occupation, still dark, running long enough for max setback.
{8,6,33,2},
{8,6,45,2},
{8,6,57,2, occType::OCC_NONE, true, false}, // Not enough light to indicate occupation, dark.
{8,7,9,14, ALDataSample::NO_OCC_EXPECTATION, ALDataSample::NO_RD_EXPECTATION},  // Temporarily occupied: curtains drawn?  Borderline dark?
{8,7,17,35},
{8,7,21,38},
{8,7,33,84, occType::OCC_PROBABLE, false, true}, // Lights on or more curtains drawn?  Possibly occupied.
{8,7,37,95},
{8,7,49,97}, // Was: "occType::OCC_NONE, not enough rise to be occupation" but in this case after likely recent OCC_PROBABLE not materially important.
{8,7,57,93, occType::OCC_NONE, false}, // Fall is not indicative of occupation.
{8,8,5,98, occType::OCC_NONE, false}, // Sun coming up: not enough rise to indicate occupation.
{8,8,13,98},
{8,8,17,93},
{8,8,25,79},
{8,8,33,103},
{8,8,41,118},
{8,8,49,106},
{8,8,53,92},
{8,8,57,103},
{8,9,5,104, occType::OCC_NONE, false, false}, // Light, unoccupied.
{8,9,21,138},
{8,9,29,132},
{8,9,33,134},
{8,9,45,121},
{8,9,53,125},
{8,10,5,140},
{8,10,9,114},
{8,10,17,121},
{8,10,21,126},
{8,10,25,114},
{8,10,29,107},
{8,10,41,169},
{8,10,49,177},
{8,10,57,126},
{8,11,1,117},
{8,11,5,114},
{8,11,13,111},
{8,11,17,132},
{8,11,21,157},
{8,11,29,177},
{8,11,33,176},
{8,11,45,174},
{8,11,49,181},
{8,11,57,182},
{8,12,9,181, ALDataSample::NO_OCC_EXPECTATION, false}, // Light.
{8,12,13,182},
{8,12,29,175},
{8,12,45,161},
{8,12,53,169},
{8,13,1,176},
{8,13,5,177},
{8,13,9,178},
{8,13,25,158},
{8,13,29,135},
{8,13,37,30},
{8,13,45,37},
{8,13,49,45},
{8,14,5,61},
{8,14,17,117},
{8,14,29,175},
{8,14,33,171},
{8,14,37,148},
{8,14,45,141},
{8,14,53,173},
{8,15,5,125},
{8,15,13,119},
{8,15,21,107},
{8,15,29,58},
{8,15,37,62},
{8,15,45,54},
{8,15,53,47},
{8,16,1,35},
{8,16,9,48},
{8,16,25,50},
{8,16,37,39},
{8,16,41,34},
{8,16,49,34},
{8,16,57,28},
{8,17,5,20},
{8,17,13,7},
{8,17,25,4},
{8,17,37,44, occType::OCC_PROBABLE, false, true}, // OCCUPIED (light on?).
{8,17,49,42},
{8,18,1,42, occType::OCC_WEAK, false, true}, // Light on, watching TV?
{8,18,9,40},
{8,18,13,42, occType::OCC_WEAK, false, true}, // Light on, watching TV?
{8,18,25,40},
{8,18,37,40, occType::OCC_WEAK, false, true}, // Light on, watching TV?
{8,18,41,42, occType::OCC_WEAK, false, true}, // Light on, watching TV?
{8,18,49,42, occType::OCC_WEAK, false, true}, // Light on, watching TV?
{8,18,57,41},
{8,19,1,40},
{8,19,13,41, occType::OCC_WEAK, false, true}, // Light on, watching TV?
{8,19,21,39},
{8,19,25,41}, // ... more WEAK signals should follow...
{8,19,41,41},
{8,19,52,42},
{8,19,57,40},
{8,20,5,40},
{8,20,9,42, ALDataSample::NO_OCC_EXPECTATION, false, true}, // Ideally, on bigger data set... occType::OCC_WEAK}, // Light on, watching TV?
{8,20,17,42},
{8,20,23,40},
{8,20,29,40, ALDataSample::NO_OCC_EXPECTATION, false, true}, // Ideally, on bigger data set... occType::OCC_WEAK}, // Light on, watching TV?
{8,20,33,40},
{8,20,37,41},
{8,20,41,42, ALDataSample::NO_OCC_EXPECTATION, false, true}, // Ideally, on bigger data set... occType::OCC_WEAK}, // Light on, watching TV?
{8,20,49,40},
{8,21,5,1, occType::OCC_NONE, true}, // Just vacated, dark.
{8,21,13,1, occType::OCC_NONE, true, false}, // Definitely not occupied.
// ...
{9,5,57,1, occType::OCC_NONE, true, false}, // Definitely not occupied.
{9,6,13,1, occType::OCC_NONE, true, false}, // Definitely not occupied.
{9,6,21,2, occType::OCC_NONE, true, false}, // Not enough rise to indicate occupation, dark.
{9,6,33,2, occType::OCC_NONE, true, false}, // Not enough light to indicate occupation, dark.
{9,6,37,24, occType::OCC_PROBABLE, false, true}, // Curtains drawn: OCCUPIED. Should appear light.
{9,6,45,32},
{9,6,53,31},
{9,7,5,30},
{9,7,17,41},
{9,7,25,54},
{9,7,33,63, occType::OCC_NONE, false}, // Sun coming up; not a sign of occupancy.
{9,7,41,73, occType::OCC_NONE, false}, // Sun coming up; not a sign of occupancy.
{9,7,45,77, occType::OCC_NONE, false}, // Sun coming up: not enough rise to indicate occupation.
{ }
    };
// Test with real data set.
TEST(AmbientLightOccupancyDetection,sample3lHard)
{
    simpleDataSampleRun(sample3lHard);
}

// "3l" 2016/12/01+02 test for dark/light detection overnight.
// (Full setback was not achieved; verify that night sensed as dark.)
static const ALDataSample sample3lLevels[] =
    {
{1,0,7,2, ALDataSample::NO_OCC_EXPECTATION, true, false}, // Dark.
{1,0,19,2},
// ...
{1,5,39,2, ALDataSample::NO_OCC_EXPECTATION, true, false}, // Dark.
{1,5,55,2},
{1,6,11,3},
{1,6,24,2},
{1,6,39,2},
{1,6,55,2},
{1,7,11,3, ALDataSample::NO_OCC_EXPECTATION, true, false}, // Dark.
{1,7,31,5},
{1,7,47,13},
{1,7,55,19},
{1,8,3,26},
{1,8,19,35},
{1,8,27,39},
{1,8,35,46},
{1,8,51,58},
{1,9,7,73},
{1,9,18,51},
{1,9,20,49},
{1,9,24,43},
{1,9,29,116},
{1,9,45,129},
{1,9,48,130},
{1,9,57,133},
{1,10,9,138},
{1,10,17,142},
{1,10,29,147},
{1,10,45,163},
{1,10,49,167},
{1,11,5,167},
{1,11,21,168},
{1,11,41,173},
{1,11,48,174},
{1,11,53,175},
{1,12,9,176},
{1,12,13,176},
{1,12,29,177},
{1,12,45,178, ALDataSample::NO_OCC_EXPECTATION, ALDataSample::NO_RD_EXPECTATION, false},
{1,13,5,179},
{1,13,21,179, ALDataSample::NO_OCC_EXPECTATION, ALDataSample::NO_RD_EXPECTATION, false},
{1,13,35,181},
{1,13,45,182},
{1,13,49,182},
{1,14,1,182},
{1,14,13,183},
{1,14,17,180},
{1,14,28,154},
{1,14,41,142},
{1,14,45,138},
{1,15,1,125, ALDataSample::NO_OCC_EXPECTATION, ALDataSample::NO_RD_EXPECTATION, false},
{1,15,17,95},
{1,15,21,87},
{1,15,33,67},
{1,15,45,44},
{1,15,49,32},
{1,16,1,25},
{1,16,13,43},
{1,16,25,52},
{1,16,28,51},
{1,16,45,41},
{1,16,53,41},
{1,17,5,41},
{1,17,17,39},
{1,17,29,40},
{1,17,33,38},
{1,17,45,12},
{1,17,57,42},
{1,18,1,3},
{1,18,9,41, occType::OCC_PROBABLE, false, true}, // TV watching
{1,18,29,40},
{1,18,49,39},
{1,18,57,39},
{1,19,5,39},
{1,19,21,37},
{1,19,33,40, occType::OCC_WEAK, false, true},
{1,19,53,39},
{1,19,57,38},
{1,20,9,38},
{1,20,21,40},
{1,20,23,40},
{1,20,41,39},
{1,20,45,39, occType::OCC_WEAK, false, true},
{1,21,1,38},
{1,21,21,40},
{1,21,25,39},
{1,21,41,39},
{1,21,45,40},
{1,21,53,39},
{1,22,9,2, ALDataSample::NO_OCC_EXPECTATION, true, false}, // Dark.
{1,22,29,2},
{1,22,49,2},
{1,23,5,2},
{1,23,18,2},
{1,23,27,2},
{1,23,48,2},
{2,0,1,2, ALDataSample::NO_OCC_EXPECTATION, true, false}, // Dark.
{2,0,17,2},
{2,0,33,2},
{2,0,49,2},
{2,1,1,2},
{2,1,17,2},
{2,1,33,2},
{2,1,57,2},
{2,2,9,2},
{2,2,29,2, ALDataSample::NO_OCC_EXPECTATION, true, false}, // Dark.
{2,2,49,2},
{2,3,5,2},
{2,3,25,2},
{2,3,41,2},
{2,3,57,2},
{2,4,9,2},
{2,4,25,2},
{2,4,41,2},
{2,4,57,2, ALDataSample::NO_OCC_EXPECTATION, true, false}, // Dark.
{2,5,13,2},
{2,5,33,2},
{2,5,49,2},
{2,6,1,2},
{2,6,17,2},
{2,6,33,2},
{2,6,49,2},
{2,7,5,2},
{2,7,17,3},
{2,7,21,3},
{2,7,29,3, ALDataSample::NO_OCC_EXPECTATION, true, false}, // Dark.
{2,7,37,4},
{2,7,45,6},
{2,8,1,13},
{2,8,2,14},
{2,8,21,25},
{2,8,33,28},
{2,8,49,24},
{2,8,53,29},
{2,9,4,35},
{2,9,13,49},
{2,9,17,51},
{2,9,33,70},
{2,9,37,73},
{2,9,45,184},
//{2,9,45,183},
{2,9,49,45},
{2,9,55,85},
{2,10,11,95},
{2,10,15,96},
{2,10,24,103},
{2,10,39,113},
{2,10,43,114},
{ }
    };
// Test with real data set.
TEST(AmbientLightOccupancyDetection,sample3lLevels)
{
    simpleDataSampleRun(sample3lLevels);
}

// "5s" 2016/10/08+09 test set with tough occupancy to detect in the evening 21:00Z.
static const ALDataSample sample5sHard[] =
    {
{8,0,3,2, occType::OCC_NONE, true}, // Not occupied actively.
{8,0,19,2, occType::OCC_NONE, true, false, ALDataSample::SB_ECOMAX}, // Not occupied actively, sleeping, good setback (may be too soon after data set start to hit max).
// ...
{8,5,19,2, occType::OCC_NONE, true, false, ALDataSample::SB_MAX}, // Not occupied actively, sleeping, max setback.
{8,5,31,1, occType::OCC_NONE, true, false, ALDataSample::SB_MAX}, // Not occupied actively, sleeping, max setback.
{8,5,43,2, occType::OCC_NONE, true, false, ALDataSample::SB_MAX}, // Not occupied actively, sleeping, max setback.
// ...
{8,6,23,4, occType::OCC_NONE, true, false, ALDataSample::SB_MAX}, // Not occupied actively, sleeping, max setback.
{8,6,35,6, occType::OCC_NONE, true, false, ALDataSample::SB_MAX}, // Not occupied actively, sleeping, max setback.
{8,6,39,5, occType::OCC_NONE, true, false, ALDataSample::SB_MAX}, // Not occupied actively, sleeping, max setback.
{8,6,51,6, occType::OCC_NONE, true, false, ALDataSample::SB_MAX}, // Not occupied actively, sleeping, max setback.
{8,7,3,9, occType::OCC_NONE, ALDataSample::NO_RD_EXPECTATION, false}, // Not occupied actively.
{8,7,11,12},
{8,7,15,13},
{8,7,19,17},
{8,7,27,42, occType::OCC_PROBABLE, false, ALDataSample::UNKNOWN_ACT_OCC, ALDataSample::SB_NONEECO}, // FIXME: should detect curtains drawn?  Temporary occupancy.  Should at least be anticipating occupancy.
{8,7,31,68, ALDataSample::NO_OCC_EXPECTATION, false, ALDataSample::UNKNOWN_ACT_OCC, ALDataSample::SB_NONEECO}, // Should at least be anticipating occupancy.
{8,7,43,38},
{8,7,51,55},
{8,7,55,63},
{8,7,59,69},
{8,8,11,68, ALDataSample::NO_OCC_EXPECTATION, false, ALDataSample::UNKNOWN_ACT_OCC, ALDataSample::SB_NONEECO}, // Daylight, setback should be limited.
{8,8,15,74},
{8,8,27,72},
{8,8,43,59},
{8,8,51,38},
{8,8,55,37},
{8,8,59,34},
{8,9,3,43, ALDataSample::NO_OCC_EXPECTATION, false, ALDataSample::UNKNOWN_ACT_OCC, ALDataSample::SB_NONEECO}, // Daylight, setback should be limited.
{8,9,19,79},
{8,9,23,84},
{8,9,35,92},
{8,9,39,64},
{8,9,43,78},
{8,9,55,68},
{8,9,59,60},
{8,10,3,62, ALDataSample::NO_OCC_EXPECTATION, false, ALDataSample::UNKNOWN_ACT_OCC, ALDataSample::SB_NONEECO}, // Daylight, setback should be limited.
{8,10,11,41},
{8,10,15,40},
{8,10,16,42},
{8,10,23,40},
{8,10,27,45},
{8,10,39,99},
{8,10,46,146},
{8,10,51,79},
{8,10,56,46},
{8,11,3,54, ALDataSample::NO_OCC_EXPECTATION, false, false, ALDataSample::SB_MINECO}, // Broad daylight, vacant, some setback should be in place.
{8,11,7,63},
{8,11,23,132},
{8,11,27,125},
{8,11,39,78}, // Cloud passing over.
{8,11,55,136},
{8,11,59,132},
{8,12,7,132, ALDataSample::NO_OCC_EXPECTATION, false, false, ALDataSample::SB_MINECO}, // Broad daylight, vacant, some setback should be in place.
{8,12,19,147},
{8,12,23,114, ALDataSample::NO_OCC_EXPECTATION, false, false, ALDataSample::SB_MINECO}, // Broad daylight, vacant, some setback should be in place.
{8,12,35,91}, // Cloud passing over.
{8,12,47,89},
{8,12,55,85},
{8,13,3,98, ALDataSample::NO_OCC_EXPECTATION, false, false, ALDataSample::SB_MINECO}, // Broad daylight, vacant, some setback should be in place.
{8,13,11,105},
{8,13,19,106},
{8,13,31,32},
{8,13,43,29},
{8,13,51,45},
{8,13,55,37},
{8,13,59,31},
{8,14,7,42, ALDataSample::NO_OCC_EXPECTATION, false, false, ALDataSample::SB_MINECO}, // Broad daylight, vacant, some setback should be in place.
{8,14,27,69},
{8,14,31,70},
{8,14,35,63},
{8,14,55,40},
{8,15,7,47, ALDataSample::NO_OCC_EXPECTATION, false, false, ALDataSample::SB_MINECO}, // Daylight, vacant, some setback should be in place.
{8,15,11,48},
{8,15,19,66},
{8,15,27,48},
{8,15,35,46},
{8,15,43,40},
{8,15,51,33},
{8,16,3,24, ALDataSample::NO_OCC_EXPECTATION, false, false, ALDataSample::SB_MINECO}, // Daylight, vacant, some setback should be in place.
{8,16,11,26},
{8,16,27,20},
{8,16,39,14},
{8,16,54,8},
{8,16,59,6},
{8,17,3,5, ALDataSample::NO_OCC_EXPECTATION, true, false, ALDataSample::SB_MINECO}, // Dark, vacant, some setback should be in place.
{8,17,19,3},
{8,17,31,2},
{8,17,47,2, occType::OCC_NONE, true, false}, // Light turned off, no active occupancy.
// ...
{8,20,11,2},
{8,20,23,2},
{8,20,35,16, occType::OCC_PROBABLE, false, true}, // Light turned on, OCCUPANCY.
{8,20,46,16, ALDataSample::NO_OCC_EXPECTATION, false, true}, // Light, occupied.
{8,20,55,13, ALDataSample::NO_OCC_EXPECTATION, false, true}, // Light, occupied.
{8,20,58,14, ALDataSample::NO_OCC_EXPECTATION, false, true}, // Light, occupied.
{8,21,7,3, occType::OCC_NONE, true}, // Light turned off, no active occupancy.
{8,21,23,2, occType::OCC_NONE, true, false}, // Light turned off, no active occupancy.
{8,21,39,2, occType::OCC_NONE, true, false}, // Light turned off, no active occupancy.
{8,21,55,2},
// ...
{9,0,55,2, occType::OCC_NONE, true, false, ALDataSample::SB_MAX}, // Not occupied actively, sleeping, max setback.
{9,1,7,2, occType::OCC_NONE, true, false, ALDataSample::SB_MAX}, // Not occupied actively, sleeping, max setback.
{9,1,15,1, occType::OCC_NONE, true, false, ALDataSample::SB_MAX}, // Not occupied actively, sleeping, max setback.
{9,1,19,1, occType::OCC_NONE, true, false, ALDataSample::SB_MAX}, // Not occupied actively, sleeping, max setback.
// ...
{9,5,31,1, occType::OCC_NONE, true, false, ALDataSample::SB_MAX}, // Not occupied actively, sleeping, max setback.
{9,5,36,1, occType::OCC_NONE, true, false, ALDataSample::SB_MAX}, // Not occupied actively, sleeping, max setback.
{9,5,47,2, occType::OCC_NONE, true, false, ALDataSample::SB_MAX}, // Not occupied actively, sleeping, max setback.
{9,5,51,2, occType::OCC_NONE, true, false, ALDataSample::SB_MAX}, // Not occupied actively, sleeping, max setback.
{9,6,3,3},
{9,6,15,5, occType::OCC_NONE, true, false, ALDataSample::SB_MAX}, // Not occupied actively, sleeping, max setback.
{9,6,27,10, ALDataSample::NO_OCC_EXPECTATION, ALDataSample::NO_RD_EXPECTATION, ALDataSample::UNKNOWN_ACT_OCC, ALDataSample::SB_NONEECO}, // Should be anticipating occupancy; at most small setback.
{9,6,31,12},
{9,6,35,15},
{9,6,39,19},
{9,6,43,26},
{9,6,59,24, ALDataSample::NO_OCC_EXPECTATION, false, true, ALDataSample::SB_NONEECO}, // Occupied but may be applying a limited setback.
{9,7,7,28, occType::OCC_NONE}, // Not yet up and about.  But not actually dark.
{9,7,15,66},
{9,7,27,181, occType::OCC_PROBABLE, false, true, ALDataSample::SB_NONEECO}, // Curtains drawn: temporary occupancy, some setback OK.
{9,7,43,181},
{9,7,51,181},
{9,7,59,181, ALDataSample::NO_OCC_EXPECTATION, false, ALDataSample::UNKNOWN_ACT_OCC, ALDataSample::SB_NONEECO}, // Not dark, occupancy unknown, some setback OK.
    { }
    };
// Test with real data set.
TEST(AmbientLightOccupancyDetection,sample5sHard)
{
    simpleDataSampleRun(sample5sHard);
}


// "5s" 2016/12/01--04 test set with some fine-grained data in the second half.
// 2016/12/03 all of 3l, 5s, 6k, 7h: vacant from 11:00Z to 14:00Z but wrongly seen as occupied.
// 5s also probably occupied 16:00--16:30 and 18:14--19:16 and 19:29--21:07.
static const ALDataSample sample5sHard2[] =
    {
{1,0,1,1, occType::OCC_NONE, true, false},
{1,0,22,1, occType::OCC_NONE, true, false},
// ...
{1,6,29,1},
{1,6,47,1},
{1,7,5,2},
{1,7,17,1, occType::OCC_NONE, true, false},
{1,7,37,6},
{1,7,46,9},
{1,7,50,11},
{1,8,5,19},
{1,8,18,25},
{1,8,22,26},
{1,8,33,37},
{1,8,41,45},
{1,8,49,86},
{1,8,52,83},
{1,8,53,82},
{1,8,57,86},
{1,9,12,115},
{1,9,21,103},
{1,9,25,114},
{1,9,37,108},
{1,9,41,74},
{1,9,53,60},
{1,10,3,82},
{1,10,5,100},
{1,10,13,78},
{1,10,17,76},
{1,10,29,89},
{1,10,39,79},
{1,10,45,92},
{1,10,57,125},
{1,11,1,106},
{1,11,9,87},
{1,11,25,78},
{1,11,33,75},
{1,11,37,73},
{1,11,53,69},
{1,12,5,64},
{1,12,9,62},
{1,12,19,58},
{1,12,21,57},
{1,12,33,53},
{1,12,41,50},
{1,12,45,49},
{1,13,1,46},
{1,13,19,44},
{1,13,29,43},
{1,13,45,42},
{1,14,1,39},
{1,14,15,36},
{1,14,21,35},
{1,14,29,33},
{1,14,45,29},
{1,14,58,26},
{1,15,13,21},
{1,15,21,19},
{1,15,28,15},
{1,15,41,11},
{1,15,53,7},
{1,16,5,4},
{1,16,16,2},
{1,16,17,2},
{1,16,29,2},
{1,16,45,2},
{1,16,57,2},
{1,17,5,7},
{1,17,13,1},
{1,17,21,1},
{1,17,33,1},
{1,17,49,24},
{1,17,53,24},
{1,18,3,2},
{1,18,13,26},
{1,18,29,40},
{1,18,33,2},
{1,18,45,2},
{1,19,1,2},
{1,19,17,2},
{1,19,33,2},
{1,19,53,2},
{1,20,9,2},
{1,20,10,1},
{1,20,25,1},
{1,20,49,1},
{1,21,1,1},
{1,21,15,1},
{1,21,29,2},
{1,21,41,1},
{1,21,57,1},
{1,22,13,2},
{1,22,29,2},
{1,22,45,2},
{1,23,1,2},
{1,23,17,2},
{1,23,25,1},
{1,23,29,1, occType::OCC_NONE, true, false},
// ...
{2,6,49,1, occType::OCC_NONE, true, false},
{2,7,1,1},
{2,7,17,2},
{2,7,21,2},
{2,7,33,2},
{2,7,49,3},
{2,7,53,4},
{2,7,59,6},
{2,8,1,19},
{2,8,13,11},
{2,8,17,12},
{2,8,33,15},
{2,8,45,17},
{2,9,1,20},
{2,9,5,19},
{2,9,17,25},
{2,9,21,28},
{2,9,37,37},
{2,9,38,38},
{2,9,49,40},
{2,10,5,44},
{2,10,13,43},
{2,10,25,47},
{2,10,37,50},
{2,10,41,50},
{2,10,57,50},
{2,11,9,54},
{2,11,13,54},
{2,11,29,50},
{2,11,41,50},
{2,12,1,53},
{2,12,11,51},
{2,12,13,50},
{2,12,22,48},
{2,12,25,46},
{2,12,37,44},
{2,12,54,41},
{2,13,5,39},
{2,13,9,38},
{2,13,21,32},
{2,13,29,29},
{2,13,31,28},
{2,13,45,27},
{2,14,5,22},
{2,14,21,20},
{2,14,25,20},
{2,14,41,17},
{2,14,45,15},
{2,15,17,8},
{2,15,33,5},
{2,15,37,4},
{2,15,45,3},
{2,16,10,30, occType::OCC_PROBABLE, false, true}, // Light on, occupied.
{2,16,14,25},
{2,16,25,25},
{2,16,41,25},
{2,16,45,34, ALDataSample::NO_OCC_EXPECTATION, false, true}, // Light, occupied.
{2,16,46,25},
{2,16,50,25},
{2,16,55,25},
{2,16,59,25},
{2,17,0,24, ALDataSample::NO_OCC_EXPECTATION, false, true}, // Light, occupied.
{2,17,3,25},
{2,17,4,24},
{2,17,6,25},
{2,17,9,24},
{2,17,14,24},
{2,17,17,24},
{2,17,20,24},
{2,17,22,25},
{2,17,24,24},
{2,17,25,24},
{2,17,27,25},
{2,17,29,24},
{2,17,33,25, ALDataSample::NO_OCC_EXPECTATION, false, true}, // Light, occupied.
{2,17,34,24},
{2,17,37,24},
{2,17,38,25},
{2,17,40,25},
{2,17,42,24},
{2,17,45,25},
{2,17,49,25},
{2,17,52,25},
{2,17,54,24},
{2,17,55,25},
{2,18,0,24, ALDataSample::NO_OCC_EXPECTATION, false, true}, // Light, occupied.
{2,18,2,25},
{2,18,6,24},
{2,18,9,24},
//{2,18,9,25},
{2,18,13,25},
//{2,18,13,24},
{2,18,16,24},
{2,18,20,33},
{2,18,21,24},
{2,18,22,25},
{2,18,23,24},
//{2,18,23,24},
//{2,18,23,24},
//{2,18,23,24},
{2,18,24,25},
{2,18,25,24},
{2,18,29,24},
{2,18,32,24, ALDataSample::NO_OCC_EXPECTATION, false, true}, // Light, occupied.
{2,18,33,25},
{2,18,36,24},
{2,18,40,24},
{2,18,43,25},
{2,18,46,33},
{2,18,47,25, ALDataSample::NO_OCC_EXPECTATION, false, true}, // Light, occupied.
{2,18,50,1, occType::OCC_NONE, true},
{2,18,51,1},
{2,18,55,1},
{2,18,58,1},
{2,19,1,1, occType::OCC_NONE, true},
{2,19,2,26, occType::OCC_PROBABLE, false, true}, // Light on, occupied.
{2,19,5,25},
{2,19,6,26},
{2,19,9,25},
{2,19,13,25},
{2,19,17,25},
{2,19,20,25},
{2,19,24,25},
{2,19,28,25},
{2,19,31,25},
{2,19,35,25, ALDataSample::NO_OCC_EXPECTATION, false, true}, // Light, occupied.
{2,19,38,25},
{2,19,42,25},
{2,19,45,25},
{2,19,49,25},
{2,19,53,25},
{2,19,56,25},
{2,20,0,25, ALDataSample::NO_OCC_EXPECTATION, false, true}, // Light, occupied.
{2,20,3,24},
{2,20,7,24},
{2,20,11,24},
{2,20,15,24},
{2,20,19,24},
{2,20,22,24},
{2,20,26,24},
{2,20,29,24},
{2,20,33,24}, // FIXME ALDataSample::NO_OCC_EXPECTATION, false, true}, // Light, occupied.
{2,20,37,24},
{2,20,40,24},
{2,20,42,2},
{2,20,44,2},
{2,20,48,2},
{2,20,51,2},
{2,20,55,2},
{2,20,59,2},
{2,21,2,2},
{2,21,6,26, occType::OCC_PROBABLE, false, true}, // Light on, occupied.
{2,21,9,25},
{2,21,13,25},
{2,21,17,25},
{2,21,21,25},
{2,21,24,24},
{2,21,25,24},
{2,21,29,24},
{2,21,33,24, ALDataSample::NO_OCC_EXPECTATION, false, true}, // Light, occupied.
{2,21,37,24},
{2,21,41,24},
{2,21,45,24},
{2,21,49,24},
{2,21,52,24},
{2,21,56,24},
{2,21,59,24},
{2,22,3,24, ALDataSample::NO_OCC_EXPECTATION, false}, // Light, occupied.  // FIXME, unusual time.
{2,22,7,24},
{2,22,10,24},
{2,22,14,24},
{2,22,18,24},
{2,22,21,24},
{2,22,24,25},
{2,22,25,24},
{2,22,28,25},
{2,22,29,25},
{2,22,30,24, ALDataSample::NO_OCC_EXPECTATION, false}, // Light, occupied.  // FIXME, unusual time.
{2,22,33,25},
{2,22,34,24},
{2,22,36,25, ALDataSample::NO_OCC_EXPECTATION, false}, // Light, occupied.  // FIXME, unusual time.
{2,22,38,2, occType::OCC_NONE, true},
{2,22,41,2},
{2,22,45,2},
{2,22,49,2},
{2,22,53,2},
{2,22,57,2},
{2,23,1,2},
{2,23,3,1},
{2,23,5,1, occType::OCC_NONE, true},
// ...
{3,7,38,1, occType::OCC_NONE, true},
{3,7,42,1},
{3,7,46,2},
{3,7,50,2},
{3,7,54,2},
{3,7,56,3},
{3,7,58,3},
{3,8,2,3},
{3,8,4,4},
{3,8,6,4},
{3,8,10,4},
{3,8,14,10},
{3,8,18,11},
{3,8,20,12},
{3,8,22,12},
{3,8,25,12},
{3,8,30,12},
{3,8,33,15},
{3,8,37,17},
{3,8,41,21},
{3,8,45,22},
{3,8,50,21},
{3,8,51,21},
{3,8,52,22},
{3,8,55,22},
{3,8,59,24},
{3,9,1,26},
{3,9,3,28},
{3,9,5,33},
{3,9,7,34},
{3,9,8,36},
{3,9,9,38},
{3,9,12,41},
{3,9,13,43},
{3,9,14,47},
{3,9,17,47},
{3,9,18,46},
{3,9,22,63},
{3,9,23,67},
{3,9,24,70},
{3,9,27,78},
{3,9,28,75},
{3,9,32,80},
{3,9,33,149}, // Cloud passing?  Mean ~ 81.
{3,9,37,98},
{3,9,38,120},
{3,9,39,101},
{3,9,42,141},
{3,9,43,145},
{3,9,47,120},
{3,9,48,117},
{3,9,49,110},
{3,9,52,88},
{3,9,53,87},
{3,9,54,77},
{3,9,56,73},
{3,9,58,82},
{3,10,1,92},
{3,10,2,94},
{3,10,5,115},
{3,10,6,138},
{3,10,7,98},
{3,10,10,81},
{3,10,14,88},
{3,10,15,84},
{3,10,16,75},
{3,10,19,90},
{3,10,23,78},
{3,10,24,91},
{3,10,27,96},
{3,10,28,103},
{3,10,31,113},
{3,10,32,111},
{3,10,35,109},
{3,10,36,113},
{3,10,39,92},
{3,10,40,66},
{3,10,41,67},
{3,10,44,86},
{3,10,45,87},
{3,10,48,102},
{3,10,49,135},
{3,10,50,81},
{3,10,53,90},
{3,10,56,143}, // Cloud passing?  Mean ~ 98.
{3,10,58,154},
{3,11,1,149, ALDataSample::NO_OCC_EXPECTATION, false, false}, // Light, vacant.
{3,11,2,140},
{3,11,6,126},
{3,11,7,131},
{3,11,11,135},
{3,11,15,145},
{3,11,19,145},
{3,11,23,148},
{3,11,27,107},
{3,11,31,103, ALDataSample::NO_OCC_EXPECTATION, false, false}, // Light, vacant.
{3,11,35,154},
{3,11,40,132},
{3,11,41,130},
{3,11,45,131},
{3,11,46,126},
{3,11,50,88},
{3,11,51,90},
{3,11,52,99},
{3,11,55,70},
{3,11,56,78},
{3,11,57,77},
{3,12,0,82, ALDataSample::NO_OCC_EXPECTATION, false, false}, // Light, vacant.
{3,12,1,108},
{3,12,5,79},
{3,12,6,99},
{3,12,7,75},
{3,12,10,71},
{3,12,11,74},
{3,12,12,85},
{3,12,13,71},
{3,12,15,70},
{3,12,16,91},
{3,12,17,100},
{3,12,20,101},
{3,12,24,88},
{3,12,25,87},
{3,12,28,87},
{3,12,32,85, ALDataSample::NO_OCC_EXPECTATION, false, false}, // Light, vacant.
{3,12,33,77},
{3,12,34,76},
{3,12,37,77},
{3,12,39,75},
{3,12,41,67},
{3,12,45,67},
{3,12,46,65},
{3,12,50,64},
{3,12,51,64},
{3,12,55,59},
{3,12,56,58},
{3,12,57,57},
{3,13,0,56, ALDataSample::NO_OCC_EXPECTATION, false, false}, // Light, vacant.
{3,13,1,57},
{3,13,2,56},
{3,13,5,56},
{3,13,9,53},
{3,13,10,50},
{3,13,14,41},
{3,13,18,40},
{3,13,21,54},
{3,13,23,55},
{3,13,25,57},
{3,13,27,46},
{3,13,29,50},
{3,13,30,51, ALDataSample::NO_OCC_EXPECTATION, false, false}, // Light, vacant.
{3,13,31,60},
{3,13,32,61},
{3,13,34,61},
{3,13,35,58},
{3,13,36,48},
{3,13,39,41},
{3,13,40,48},
{3,13,42,47},
{3,13,44,43},
{3,13,47,47},
{3,13,49,46},
{3,13,53,45},
{3,13,55,43},
{3,13,59,43, ALDataSample::NO_OCC_EXPECTATION, false, false}, // Light, vacant.
{3,14,3,43},
{3,14,8,46},
{3,14,11,49},
{3,14,15,51},
{3,14,19,48},
{3,14,21,46},
{3,14,23,45},
{3,14,27,44},
{3,14,29,43},
{3,14,31,42},
{3,14,36,40},
{3,14,40,39},
{3,14,41,39},
{3,14,42,38},
{3,14,45,36},
{3,14,49,34},
{3,14,53,33},
{3,14,57,33},
{3,14,59,32},
{3,15,1,30},
{3,15,6,28},
{3,15,7,28},
{3,15,8,27},
{3,15,11,26},
{3,15,13,25},
{3,15,16,24},
{3,15,17,23},
{3,15,20,23},
{3,15,21,22},
{3,15,24,21},
{3,15,28,19},
{3,15,29,18},
{3,15,30,17},
{3,15,33,16},
{3,15,34,15},
{3,15,37,14},
{3,15,39,13},
{3,15,41,12},
{3,15,42,11},
{3,15,46,9},
{3,15,47,9},
{3,15,49,8},
{3,15,51,8},
{3,15,52,7},
{3,15,56,6},
{3,16,0,24},
{3,16,3,23},
{3,16,7,22},
{3,16,11,22},
{3,16,13,20},
{3,16,16,26},
{3,16,19,25},
{3,16,23,26},
{3,16,27,25},
{3,16,28,26},
{3,16,32,25},
{3,16,36,1},
{3,16,37,2},
{3,16,38,1},
{3,16,41,1},
{3,16,45,1},
{3,16,49,44},
{3,16,53,37},
{3,16,55,46},
{3,16,57,46},
{3,16,58,37},
{3,17,0,2},
{3,17,3,2},
{3,17,6,2},
{3,17,10,2},
{3,17,15,2},
{3,17,18,2},
{3,17,23,2},
{3,17,26,2},
{3,17,31,2},
{3,17,34,2},
{3,17,39,2},
{3,17,42,2},
{3,17,44,1},
{3,17,46,2},
{3,17,49,2},
{3,17,53,2},
{3,17,57,2},
{3,18,1,2},
{3,18,6,2},
{3,18,10,9, occType::OCC_PROBABLE, false, true}, // Light on, occupied.
{3,18,14,19, ALDataSample::NO_OCC_EXPECTATION, false, true}, // Light, occupied.
{3,18,15,16},
{3,18,16,14},
{3,18,19,14},
{3,18,21,22},
{3,18,24,22},
{3,18,25,14},
{3,18,28,22},
{3,18,29,17},
{3,18,30,19, ALDataSample::NO_OCC_EXPECTATION, false, true}, // Light, occupied.
{3,18,32,16},
{3,18,34,21},
{3,18,37,16},
{3,18,38,22},
{3,18,40,14},
{3,18,42,22},
{3,18,43,16},
{3,18,44,18},
{3,18,47,14},
{3,18,49,16},
{3,18,52,13},
{3,18,55,12},
{3,18,57,19},
{3,18,59,12},
{3,19,1,12},
{3,19,3,14},
{3,19,5,21},
{3,19,7,18},
{3,19,11,18},
{3,19,13,12},
{3,19,15,13},
{3,19,16,18, ALDataSample::NO_OCC_EXPECTATION, false, true}, // Light, occupied.
{3,19,20,6},
{3,19,21,2, ALDataSample::NO_OCC_EXPECTATION, true}, // Dark, temporarily vacant.
{3,19,25,2},
{3,19,29,17, occType::OCC_PROBABLE, false, true}, // Light, occupied.
{3,19,33,22},
{3,19,37,13},
{3,19,41,19},
{3,19,43,22},
{3,19,46,22},
{3,19,50,21},
{3,19,51,22},
{3,19,52,21},
{3,19,55,22},
{3,19,57,18},
{3,20,0,20, ALDataSample::NO_OCC_EXPECTATION, false, true}, // Light, occupied.
{3,20,1,21},
{3,20,2,14},
{3,20,5,22},
{3,20,6,21},
{3,20,7,22},
{3,20,10,16},
{3,20,11,17},
{3,20,15,13},
{3,20,16,16},
{3,20,17,21},
{3,20,20,22},
{3,20,21,19},
{3,20,22,13},
{3,20,25,22},
{3,20,27,14},
{3,20,29,15},
{3,20,31,13},
{3,20,33,21, ALDataSample::NO_OCC_EXPECTATION, false, true}, // Light, occupied.
{3,20,35,12},
{3,20,38,16},
{3,20,39,17},
{3,20,40,15},
{3,20,43,22},
{3,20,45,18},
{3,20,48,18},
{3,20,49,16},
{3,20,50,13},
{3,20,53,13},
{3,20,55,18},
{3,20,58,20},
{3,20,59,16},
{3,21,2,13},
{3,21,3,20},
{3,21,4,13},
{3,21,7,21, ALDataSample::NO_OCC_EXPECTATION, false, true}, // Light, occupied.
{3,21,8,7},
{3,21,9,2},
{3,21,12,2},
{3,21,16,2},
{3,21,20,2},
{3,21,24,2},
{3,21,28,2},
{3,21,32,2},
{3,21,36,2},
{3,21,40,2},
{3,21,44,2},
{3,21,48,2},
{3,21,52,2},
{3,21,57,2},
{3,22,0,2},
{3,22,4,2},
{3,22,8,14},
{3,22,10,2},
{3,22,12,2},
{3,22,15,2},
{3,22,19,2},
{3,22,23,2},
{3,22,27,2},
{3,22,31,2},
{3,22,35,2},
{3,22,39,3},
{3,22,43,2},
{3,22,47,2},
{3,22,51,1},
{3,22,52,2},
{3,22,55,2},
{3,22,57,1},
{3,22,58,2},
{3,23,0,1},
{3,23,3,1, occType::OCC_NONE, true, false}, // Dark, no active occpancy.
// ...
{4,7,4,1},
{4,7,7,1},
{4,7,11,2},
{4,7,15,2},
{4,7,21,2},
{4,7,25,2},
{4,7,29,2},
{4,7,33,3},
{4,7,37,4},
{4,7,41,5},
{4,7,45,6},
{4,7,49,7},
{4,7,50,6},
{4,7,51,7},
{4,7,54,8},
{4,7,58,9},
//{4,7,58,10},
{4,8,2,11},
{4,8,6,13},
{4,8,7,13},
{4,8,9,14},
{4,8,11,14},
{4,8,13,15},
{4,8,16,16},
{4,8,19,24},
{4,8,21,24},
{4,8,25,27},
{4,8,27,30},
{4,8,28,31},
{4,8,30,35},
{4,8,33,38},
{4,8,35,46},
{4,8,37,43},
{4,8,39,38},
{4,8,41,43},
{4,8,45,47},
{4,8,46,63},
{4,8,49,105},
{4,8,51,91},
//{4,8,51,96},
{4,8,54,94},
{4,8,58,119},
{4,9,3,133},
{4,9,5,119},
{4,9,7,125},
{4,9,9,142},
//{4,9,9,135},
{4,9,12,104},
{4,9,15,111},
{4,9,16,92},
//{4,9,16,86},
{4,9,20,132},
{4,9,21,140},
{4,9,24,101},
{4,9,28,175},
{4,9,31,175},
{4,9,34,134},
//{4,9,34,114},
{4,9,35,133},
{4,9,37,141},
    { }
    };
// Test with real data set.
TEST(AmbientLightOccupancyDetection,sample5sHard2)
{
    simpleDataSampleRun(sample5sHard2);
}

// "2b" 2016/10/08+09 test set with tough occupancy to detect in the evening ~19:00Z to 20:00Z.
static const ALDataSample sample2bHard[] =
    {
{8,0,12,3},
{8,0,24,3, occType::OCC_NONE, true, false}, // Dark, vacant.
// ...
{8,5,28,3, occType::OCC_NONE, true, false, ALDataSample::SB_MAX}, // Dark, vacant, maximum setback.
// ...
{8,7,28,3, occType::OCC_NONE, true, false}, // Dark, vacant.
{8,7,40,180, occType::OCC_PROBABLE, false, true, ALDataSample::SB_NONE}, // Curtains drawn, OCCUPANCY.  NO setback.
{8,7,44,179, ALDataSample::NO_OCC_EXPECTATION, false, true, ALDataSample::SB_NONE}, // Curtains drawn, OCCUPANCY.
{8,7,52,180},
{8,8,0,182},
{8,8,8,183},
{8,8,20,182},
{8,8,28,182},
{8,8,36,183},
{8,8,48,183},
{8,8,52,182},
{8,9,0,182},
{8,9,4,182},
{8,9,20,184},
{8,9,24,183},
{8,9,32,183},
{8,9,36,183},
{8,9,48,183},
{8,10,4,183},
{8,10,16,183},
{8,10,28,182},
{8,10,32,183},
{8,10,44,185},
{8,10,48,186},
{8,11,0,184},
{8,11,4,183},
{8,11,20,184},
{8,11,24,185},
{8,11,29,186},
{8,11,36,185},
{8,11,44,186},
{8,11,48,186},
{8,12,4,186, ALDataSample::NO_OCC_EXPECTATION, false, false, ALDataSample::SB_NONEECO}, // Broad daylight, vacant. Small setback allowed.
{8,12,16,187},
{8,12,20,187},
{8,12,32,184},
{8,12,36,186},
{8,12,48,185},
{8,12,56,185},
{8,13,4,186},
{8,13,8,187},
{8,13,24,186},
{8,13,28,183},
{8,13,32,186},
{8,13,40,120},
{8,13,44,173},
{8,13,48,176},
{8,13,52,178},
{8,13,56,179},
{8,14,4,180},
{8,14,8,182},
{8,14,12,183},
{8,14,18,183},
{8,14,28,185},
{8,14,32,186},
{8,14,40,186},
{8,14,48,185},
{8,14,52,186},
{8,15,0,182},
{8,15,4,181},
{8,15,12,184},
{8,15,19,186},
{8,15,24,182},
{8,15,32,181},
{8,15,40,182},
{8,15,52,182},
{8,16,0,178},
{8,16,4,176},
{8,16,16,181},
{8,16,20,182},
{8,16,32,178},
{8,16,40,176},
{8,16,48,168},
{8,16,52,176},
{8,16,56,154},
{8,17,5,68},
{8,17,8,37},
{8,17,16,30},
{8,17,20,20},
{8,17,32,12},
{8,17,40,5},
{8,17,44,4},
{8,17,52,3},
{8,18,0,3},
{8,18,12,3, occType::OCC_NONE, true, false, ALDataSample::SB_MINECO},  // Dark, vacant.  Small setback expected.
{8,18,24,3},
{8,18,40,3},
{8,18,52,3},
{8,19,4,3},
{8,19,20,3},
{8,19,32,4},
{8,19,39,4},
{8,19,52,4, occType::OCC_NONE, true, false},  // Dark, vacant.
{8,20,0,7},
{8,20,16,6},
{8,20,20,10, occType::OCC_PROBABLE, ALDataSample::NO_RD_EXPECTATION, true, ALDataSample::SB_NONEMIN}, // Light on, OCCUPANCY.  FIXME: should be no setback.  FIXME: should be light.
{8,20,28,6, ALDataSample::NO_OCC_EXPECTATION, ALDataSample::NO_RD_EXPECTATION, true, ALDataSample::SB_NONEMIN}, // Occupied.
{8,20,36,3, occType::OCC_NONE, true},  // Dark, becoming vacant.
{8,20,42,3},
// ...
{9,5,32,3, occType::OCC_NONE, true, false, ALDataSample::SB_MAX}, // Dark, vacant, maximum setback.
// ...
{9,7,40,3},
{9,7,48,3},
{9,7,52,4},
{9,8,8,176, occType::OCC_PROBABLE, false, true, ALDataSample::SB_NONE}, // Curtains drawn, OCCUPANCY.  No setback.
{9,8,20,177},
{9,8,32,177},
{9,8,44,178},
{9,8,56,178},
{9,9,8,179},
{9,9,16,179},
{9,9,20,180},
{9,9,36,180},
{9,9,48,180},
{9,9,52,181},
{9,10,0,181},
{9,10,4,179},
{9,10,8,181},
{9,10,20,182},
{9,10,24,185},
{9,10,40,185},
{9,10,44,184},
{9,10,52,184},
{9,11,0,184},
{9,11,8,185},
{9,11,12,186},
{9,11,16,185},
{9,11,24,183},
{9,11,28,183},
{9,11,40,186},
{9,11,44,186},
{9,12,4,184, ALDataSample::NO_OCC_EXPECTATION, false, false, ALDataSample::SB_NONEECO}, // Broad daylight.  Some setback allowed.
{9,12,16,184},
{9,12,24,186},
{9,12,32,187},
{9,12,40,186},
{9,12,44,187},
{9,12,56,187},
{9,13,8,186},
{9,13,12,185},
{9,13,13,185},
{9,13,24,187},
{9,13,36,188},
{9,13,48,184},
{9,13,52,186},
{9,13,56,185},
{9,14,4,185},
{9,14,12,184},
{9,14,16,186},
{9,14,28,185},
{9,14,36,187},
{9,14,40,186},
{9,14,52,184},
{9,15,0,183},
{9,15,4,185},
{9,15,8,183},
{9,15,16,176},
{9,15,24,164},
{9,15,28,178},
{9,15,32,181},
{9,15,40,177},
{9,15,44,128},
{9,15,48,107},
{9,15,56,98},
{9,16,0,96},
{9,16,4,68},
{9,16,12,63},
{9,16,20,81},
{9,16,33,95},
{9,16,44,97},
{9,16,52,73},
{9,16,56,56},
{9,17,0,46},
{9,17,4,40},
{9,17,12,32},
{9,17,16,25},
{9,17,32,7, occType::OCC_NONE, ALDataSample::NO_RD_EXPECTATION, false}, // No active occupancy.
{9,17,36,5},
{9,17,41,4},
{9,17,48,3},
{9,18,0,3},
{9,18,12,3, occType::OCC_NONE, true, false, ALDataSample::SB_MINECO}, // Light off, no active occupancy.  Some setback should happen.
{9,18,28,3},
{9,18,40,3},
{9,18,56,3},
{9,19,8,10, occType::OCC_PROBABLE, false, true}, // Light on, OCCUPANCY.  FIXME: should be light.
{9,19,16,9, ALDataSample::NO_OCC_EXPECTATION, ALDataSample::NO_RD_EXPECTATION, true, ALDataSample::SB_NONEMIN}, // Occupied.  // FIXME: should be not dark and no setback.
{9,19,28,10, ALDataSample::NO_OCC_EXPECTATION, ALDataSample::NO_RD_EXPECTATION, true, ALDataSample::SB_NONEMIN}, // Occupied.  // FIXME: should be not dark and no setback.
{9,19,44,6, ALDataSample::NO_OCC_EXPECTATION, ALDataSample::NO_RD_EXPECTATION, true, ALDataSample::SB_NONEMIN}, // Occupied.  // FIXME: should be not dark and no setback.
{9,19,48,11, occType::OCC_PROBABLE, false, true}, // Small light on?  Possible occupancy.  FIXME: should be light.
{9,19,56,8},
{9,20,4,8},
{9,20,8,3, occType::OCC_NONE, true}, // Light off.
{9,20,20,3, occType::OCC_NONE, true}, // Dark.
{9,20,36,3, occType::OCC_NONE, true, false}, // Dark, no active occupancy.
    { }
    };
// Test with real data set.
TEST(AmbientLightOccupancyDetection,sample2bHard)
{
    simpleDataSampleRun(sample2bHard);
}

// "2b" 2016/11/28+29 test set with tough occupancy to detect in the evening ~20:00Z to 21:00Z.
static const ALDataSample sample2bHard2[] =
    {
{28,0,8,8, occType::OCC_NONE, true, false}, // Sleeping, albeit with week night light.
{28,0,16,8, occType::OCC_NONE, true, false}, // Sleeping, albeit with week night light.
// ...
{28,7,21,8},
{28,7,33,8},
{28,7,40,35, ALDataSample::NO_OCC_EXPECTATION, false, true}, // FIXME: should be able to detect curtains drawn here (occType::OCC_PROBABLE).
{28,7,53,54, ALDataSample::NO_OCC_EXPECTATION, false}, // FIXME: should be able to detect curtains drawn here (occType::OCC_PROBABLE).
{28,8,0,69},
{28,8,12,85},
{28,8,16,90},
{28,8,24,103},
{28,8,37,115},
{28,8,41,120},
{28,8,53,133},
{28,8,54,134},
{28,9,0,140},
{28,9,9,148},
{28,9,13,152},
{28,9,25,164},
{28,9,29,167},
{28,9,40,173},
{28,9,44,174},
{28,9,56,176},
{28,10,4,176},
{28,10,10,177},
{28,10,17,177},
{28,10,23,178},
{28,10,24,178},
{28,10,45,179},
{28,10,50,179},
{28,11,0,179},
{28,11,17,179},
{28,11,28,179},
{28,11,37,180},
{28,11,41,180},
{28,11,57,180},
{28,12,4,180, ALDataSample::NO_OCC_EXPECTATION, false, false}, // Broad daylight, vacant.
{28,12,20,181},
{28,12,33,181},
{28,12,44,182},
{28,12,57,182},
{28,13,8,183},
{28,13,21,183},
{28,13,25,184},
{28,13,28,184},
{28,13,45,184},
{28,13,48,185},
{28,13,52,185},
{28,14,8,185},
{28,14,21,185},
{28,14,25,185},
{28,14,32,185},
{28,14,41,183},
{28,14,56,184},
{28,15,5,183},
{28,15,8,182},
{28,15,20,176},
{28,15,24,174},
{28,15,25,172},
{28,15,32,151},
{28,15,40,118},
{28,15,45,111},
{28,15,52,68},
{28,16,1,42},
{28,16,4,34},
{28,16,9,8},
{28,16,16,8},
// ....
{28,19,13,8},
{28,19,28,8},
{28,19,44,14, occType::OCC_PROBABLE, ALDataSample::NO_RD_EXPECTATION, true}, // Light on: OCCUPIED.  FIXME: should not be dark.
{28,19,48,13},
{28,20,1,16, ALDataSample::NO_OCC_EXPECTATION, ALDataSample::NO_RD_EXPECTATION, true}, // Light on: OCCUPIED.  FIXME: should not be dark.
{28,20,16,13},
{28,20,28,12},
{28,20,36,15, occType::OCC_NONE, ALDataSample::NO_RD_EXPECTATION}, // Light on: OCCUPIED.  FIXME: should not be dark nor vacant.
{28,20,40,8},
{28,20,48,8},
// ...
{29,7,20,8},
{29,7,32,8},
{29,7,48,34, ALDataSample::NO_OCC_EXPECTATION, false, true}, // FIXME: Should be able to detect curtains drawn here.
{29,8,1,30},
{29,8,12,77},
{29,8,16,82},
{29,8,36,107},
{29,8,44,118},
{29,8,48,122},
{29,9,0,134},
{29,9,8,142},
{29,9,20,153},
{29,9,24,158},
{29,9,40,171},
{29,9,52,175},
{29,10,4,176},
{29,10,20,177},
{29,10,36,178},
{29,10,52,179},
{29,11,0,179},
{29,11,12,179},
{29,11,28,179},
{29,11,48,180},
{29,12,0,180},
{29,12,8,180},
{29,12,24,180},
{29,12,36,181},
{29,12,40,181},
{29,12,52,182},
{29,12,56,182},
{29,13,8,183},
{29,13,24,183},
{29,13,36,184},
{29,13,44,184},
{29,13,48,185},
{29,13,56,185},
{29,14,8,185},
{29,14,24,185},
{29,14,32,184},
{29,14,44,181},
{29,14,48,183},
{29,14,52,184},
{29,15,4,183},
{29,15,8,181},
{29,15,12,174},
{29,15,24,130},
{29,15,28,121},
{29,15,40,89},
{29,15,44,78},
{29,15,48,67},
{29,16,0,38},
{29,16,8,24},
{29,16,12,20},
{29,16,20,13},
{29,16,29,10},
{29,16,32,9},
{29,16,36,9},
{29,16,48,8},
{29,16,52,8},
// ...
{29,19,28,8},
{29,19,40,8},
{29,19,56,16, occType::OCC_PROBABLE, ALDataSample::NO_RD_EXPECTATION, true}, // Light on: OCCUPIED.  FIXME: should not be dark.
{29,20,4,12},
{29,20,8,11},
{29,20,16,10},
{29,20,32,8},
{29,20,44,8},
// ...
{29,23,44,8},
{29,23,56,8, occType::OCC_NONE, true, false}, // Light off, dark, no active occupation.
     { }
    };
// Test with real data set.
TEST(AmbientLightOccupancyDetection,sample2bHard2)
{
    simpleDataSampleRun(sample2bHard2);
}

// "6k" 2016/10/08+09 (Sat+Sun) test set relatively easy to detect daytime occupancy in busy room.
static const ALDataSample sample6k[] =
    {
{8,0,7,1, occType::OCC_NONE, true, false}, // Not occupied.
{8,0,19,1},
{8,0,35,1},
{8,0,47,1},
{8,1,3,1, occType::OCC_NONE, true, false, ALDataSample::SB_ECOMAX}, // Dark, vacant, significant setback.
{8,1,19,2},
{8,1,35,2},
{8,1,39,2},
// ...
{8,4,3,2, occType::OCC_NONE, true, false, ALDataSample::SB_MAX}, // Dark, vacant, max setback.
// ...
{8,6,11,2},
{8,6,23,3},
{8,6,35,5},
{8,6,39,4},
{8,6,42,4},
{8,6,47,4},
{8,6,55,5},
{8,7,7,20},
{8,7,15,25},
{8,7,19,33},
{8,7,31,121, occType::OCC_PROBABLE, false, true, ALDataSample::SB_NONE}, // Light on: OCCUPIED, no setback.
{8,7,40,35},
{8,7,52,62},
{8,8,7,168},
{8,8,19,173},
{8,8,23,146},
{8,8,35,96},
{8,8,43,57},
{8,8,47,61},
{8,9,3,44},
{8,9,7,48},
{8,9,19,93},
{8,9,23,107},
{8,9,31,174},
{8,9,43,146},
{8,9,47,128},
{8,9,55,145},
{8,10,7,121},
{8,10,11,110},
{8,10,19,118},
{8,10,27,119},
{8,10,35,137},
{8,10,39,166},
{8,10,43,177},
{8,10,47,180},
{8,10,55,127},
{8,10,59,131},
{8,11,11,152},
{8,11,15,166},
{8,11,31,153},
{8,11,35,147},
{8,11,43,143},
{8,11,51,162},
{8,11,55,178},
{8,12,7,155, ALDataSample::NO_OCC_EXPECTATION, false, false, ALDataSample::SB_NONEECO}, // Broad daylight, limited setback possible.
{8,12,15,179},
{8,12,17,172},
{8,12,19,84},
{8,12,27,55},
{8,12,35,85},
{8,12,43,90},
{8,12,55,89},
{8,12,59,100},
{8,13,11,106, ALDataSample::NO_OCC_EXPECTATION, false, false, ALDataSample::SB_MINECO}, // Vacant, should be set back at least a little.
{8,13,15,102},
{8,13,23,101},
{8,13,35,14},
{8,13,47,38},
{8,13,55,34},
{8,13,59,25},
{8,14,3,27},
{8,14,11,41},
{8,14,15,50},
{8,14,19,53, ALDataSample::NO_OCC_EXPECTATION, false, ALDataSample::UNKNOWN_ACT_OCC, ALDataSample::SB_NONEECO}, // occType::OCC_WEAK}, // Light still on?  Occupied? Possible small setback.
{8,14,27,58},
{8,14,31,59},
{8,14,35,52},
{8,14,47,63},
{8,14,59,29},
{8,15,3,24},
{8,15,11,38},
{8,15,15,45},
{8,15,19,61},
{8,15,27,44},
{8,15,39,44},
{8,15,43,40},
{8,15,51,33},
{8,15,55,29},
{8,15,59,28},
{8,16,3,23},
{8,16,19,27},
{8,16,27,18},
{8,16,35,164, occType::OCC_PROBABLE, false, true, ALDataSample::SB_NONE}, // Light on: OCCUPIED.  No setback.
{8,16,39,151},
{8,16,51,153},
{8,17,3,151},
{8,17,11,122},
{8,17,15,131},
{8,17,31,138},
{8,17,35,1, occType::OCC_NONE, true}, // Light off: (just) not occupied.
{8,17,43,1},
{8,17,55,1},
{8,18,3,1},
{8,18,15,1},
{8,18,23,1},
{8,18,35,1, occType::OCC_NONE, true, false, ALDataSample::SB_NONEECO}, // Light off: not occupied, small setback possible.
{8,18,47,1},
{8,18,59,1},
{8,19,11,1},
{8,19,23,1},
{8,19,31,7},
{8,19,35,6},
{8,19,47,6},
{8,19,59,6},
{8,20,11,6},
{8,20,19,1},
{8,20,23,1},
{8,20,35,1},
{8,20,51,1},
{8,20,59,1},
{8,21,11,1},
{8,21,27,90, occType::OCC_PROBABLE, false, true, ALDataSample::SB_NONE}, // Light on: OCCUPIED.  No setback.
{8,21,43,82},
{8,21,47,80},
{8,21,51,79},
{8,22,7,1, occType::OCC_NONE, true, false, ALDataSample::SB_NONEECO}, // Light off: not occupied.  Small setback possible.
{8,22,19,1},
// ...
{9,5,15,1, occType::OCC_NONE, true, false, ALDataSample::SB_MAX}, // Dark, vacant, max setback.
// ...
{9,5,59,1},
{9,6,7,2},
{9,6,11,2},
{9,6,15,3},
{9,6,23,4},
{9,6,31,6},
{9,6,35,8},
{9,6,47,50, occType::OCC_PROBABLE, false, true, ALDataSample::SB_NONE}, // Light on or blinds open: OCCUPIED. No setback.
{9,6,51,53},
{9,7,7,48},
{9,7,11,57},
{9,7,23,108},
{9,7,39,185},
{9,7,43,184},
{9,7,51,184},
    { }
    };

// Test with real data set.
TEST(AmbientLightOccupancyDetection,sample6k)
{
    simpleDataSampleRun(sample6k);
}

//-----------------------------------------------------------------------------------------------------------------
// "3l" fortnight to 2016/11/24 looking for habitual evening artificial lighting to watch TV, etc.
// This is not especially intended to check response to other events, though will verify some key ones.
// See http://www.earth.org.uk/img/20161124-16WWal.png
static const ALDataSample sample3leveningTV[] =
    {
{10,0,7,1, occType::OCC_NONE, true, false}, // Definitely not occupied.
// ...
{10,6,31,1, occType::OCC_NONE, true, false, ALDataSample::SB_MAX}, // Dark, vacant, running long enough for max setback.
{10,6,47,1},
{10,6,59,2},
{10,7,3,2},
{10,7,23,9, ALDataSample::NO_OCC_EXPECTATION, ALDataSample::NO_RD_EXPECTATION, true, ALDataSample::SB_NONEECO}, // Curtains drawn, temporarily occupied, small setback still possible.  FIXME: should not be classified as dark.
{10,7,31,12},
{10,7,39,17},
{10,7,47,23},
{10,7,59,27},
{10,8,3,29, ALDataSample::NO_OCC_EXPECTATION, false, true, ALDataSample::SB_NONEECO}, // Light, may be occupied, should only have at most ECO setback because light.
{10,8,19,45},
{10,8,31,61},
{10,8,47,61},
{10,8,59,94},
{10,9,15,78, ALDataSample::NO_OCC_EXPECTATION, false, ALDataSample::NO_RD_EXPECTATION, ALDataSample::SB_NONEECO}, // Light, probably not occupied, should only have at most ECO setback because light.
{10,9,19,76},
{10,9,27,74},
{10,9,39,73},
{10,9,43,76},
{10,9,55,83},
{10,10,11,116, ALDataSample::NO_OCC_EXPECTATION, false, ALDataSample::NO_RD_EXPECTATION, ALDataSample::SB_NONEECO}, // Light, probably not occupied, should only have at most ECO setback because light.
{10,10,23,143},
{10,10,27,138},
{10,10,39,154},
{10,10,51,155},
{10,10,59,173},
{10,11,11,173, ALDataSample::NO_OCC_EXPECTATION, false, ALDataSample::NO_RD_EXPECTATION, ALDataSample::SB_NONEECO}, // Light, probably not occupied, should only have at most ECO setback because light.
{10,11,15,177},
{10,11,23,176},
{10,11,39,164},
{10,11,51,152},
{10,11,55,159},
{10,11,59,156},
{10,12,3,171, ALDataSample::NO_OCC_EXPECTATION, false, false, ALDataSample::SB_NONEECO}, // Broad daylight, vacant, should only have at most ECO setback because light.
{10,12,11,181},
{10,12,15,180},
{10,12,23,125},
{10,12,27,102},
{10,12,31,112},
{10,12,39,111},
{10,12,47,118},
{10,12,51,125},
{10,13,3,164, ALDataSample::NO_OCC_EXPECTATION, false, ALDataSample::NO_RD_EXPECTATION, ALDataSample::SB_NONEECO}, // Light, probably not occupied, should only have at most ECO setback because light.
{10,13,11,110},
{10,13,15,96},
{10,13,17,95},
{10,13,19,96},
{10,13,23,96},
{10,13,27,91},
{10,13,35,85},
{10,13,43,57},
{10,13,51,67},
{10,13,55,100},
{10,14,3,140, ALDataSample::NO_OCC_EXPECTATION, false, ALDataSample::NO_RD_EXPECTATION, ALDataSample::SB_NONEECO}, // Light, probably not occupied, should only have at most ECO setback because light.
{10,14,7,137},
{10,14,11,129},
{10,14,19,178},
{10,14,23,170},
{10,14,27,149},
{10,14,35,178},
{10,14,39,182},
{10,14,43,178},
{10,14,55,153},
{10,14,59,142},
{10,15,3,163, ALDataSample::NO_OCC_EXPECTATION, false, ALDataSample::NO_RD_EXPECTATION, ALDataSample::SB_NONEECO}, // Light, probably not occupied, should only have at most ECO setback because light.
{10,15,7,177},
{10,15,15,178},
{10,15,23,152},
{10,15,27,176},
{10,15,31,131},
{10,15,39,83},
{10,15,43,56},
{10,15,51,41},
{10,15,59,44, ALDataSample::NO_OCC_EXPECTATION, false, ALDataSample::UNKNOWN_ACT_OCC, ALDataSample::SB_NONEECO}, // TV watching, occupied, no setback.
{10,16,3,39},
{10,16,15,19},
{10,16,23,44, occType::OCC_PROBABLE, false, true, ALDataSample::SB_NONE}, // TV watching, occupied, no setback.
{10,16,35,36},
{10,16,47,33},
{10,16,51,35, ALDataSample::NO_OCC_EXPECTATION, false, true, ALDataSample::SB_NONE}, // FIXME: occType::OCC_WEAK}, // TV watching, occupied, no setback.
{10,17,3,34},
{10,17,7,35},
{10,17,19,36},
{10,17,23,35},
{10,17,39,35, ALDataSample::NO_OCC_EXPECTATION, false, true, ALDataSample::SB_NONE}, // TV watching, occupied, no setback.
{10,17,51,34},
{10,17,59,30},
{10,18,3,31, ALDataSample::NO_OCC_EXPECTATION, false, true, ALDataSample::SB_NONE}, // TV watching, occupied, no setback.
{10,18,15,31},
{10,18,27,31},
{10,18,31,30},
{10,18,39,30, ALDataSample::NO_OCC_EXPECTATION, false, true, ALDataSample::SB_NONEECO}, // TV watching, borderline occupied, dark, maybe small setback.
{10,18,51,30},
{10,19,7,31},
{10,19,15,40},
{10,19,27,40, ALDataSample::NO_OCC_EXPECTATION, false, true, ALDataSample::SB_NONEECO}, // TV watching, borderline occupied, borderline dark, maybe small setback.
{10,19,43,39},
{10,19,55,41, occType::OCC_WEAK, false, true, ALDataSample::SB_NONEECO}, // TV watching, borderline occupied, borderline dark, maybe small setback.
{10,19,59,42},
{10,20,11,39},
{10,20,23,41, occType::OCC_WEAK, false, true, ALDataSample::SB_NONEECO}, // TV watching, borderline occupied, borderline dark, maybe small setback.
{10,20,31,39},
{10,20,43,40, occType::OCC_WEAK, false, true, ALDataSample::SB_NONEECO}, // TV watching, borderline occupied, borderline dark, maybe small setback.
{10,20,47,39},
{10,20,51,40, occType::OCC_WEAK, false, true, ALDataSample::SB_NONEECO}, // TV watching, borderline occupied, borderline dark, maybe small setback.
{10,21,7,40},
{10,21,9,41},
{10,21,15,41},
{10,21,35,40},
{10,21,47,40},
{10,21,55,39, ALDataSample::NO_OCC_EXPECTATION, false, true, ALDataSample::SB_NONEECO}, // TV watching, borderline occupied, borderline dark, maybe small setback.
{10,22,7,1},
{10,22,15,1, occType::OCC_NONE, true, false, ALDataSample::SB_ECOMAX}, // Vacant, dark.
// ...
{11,6,27,1, occType::OCC_NONE, true, false, ALDataSample::SB_MAX}, // Vacant, dark, dark long enough for full setback.
{11,6,43,1},
{11,6,55,2},
{11,7,7,5, occType::OCC_NONE, true, false, ALDataSample::SB_MAX}, // Vacant, dark, dark long enough for full setback.
{11,7,19,11},
{11,7,23,13},
{11,7,31,19},
{11,7,35,21},
{11,7,43,25},
{11,7,55,32},
{11,8,7,41},
{11,8,23,55},
{11,8,35,65},
{11,8,43,70},
{11,8,47,72},
{11,9,3,92},
{11,9,11,103},
{11,9,15,115},
{11,9,27,119},
{11,9,39,137},
{11,9,43,152},
{11,9,51,154},
{11,9,55,147},
{11,10,7,144},
{11,10,15,157},
{11,10,19,162},
{11,10,31,168},
{11,10,35,172},
{11,10,47,167},
{11,10,59,171},
{11,11,3,166},
{11,11,15,176},
{11,11,23,175},
{11,11,31,176},
{11,11,42,177},
{11,11,47,177},
{11,12,3,177},
{11,12,15,178},
{11,12,19,178},
{11,12,35,178},
{11,12,47,178},
{11,12,59,179},
{11,13,11,180},
{11,13,15,180},
{11,13,23,180},
{11,13,39,182},
{11,13,47,182},
{11,14,3,182},
{11,14,15,182},
{11,14,23,182},
{11,14,27,182},
{11,14,39,182},
{11,14,47,177},
{11,14,55,174},
{11,15,7,150},
{11,15,11,135},
{11,15,23,69},
{11,15,35,49},
{11,15,39,45},
{11,15,49,43},
{11,15,55,38},
{11,15,59,34},
{11,16,7,19},
{11,16,11,14},
{11,16,23,1},
{11,16,39,1},
{11,16,47,13},
{11,16,55,1},
{11,17,3,1},
{11,17,15,1},
{11,17,31,1},
{11,17,47,10},
{11,18,3,9},
{11,18,15,10},
{11,18,19,10},
{11,18,35,9},
{11,18,47,31},
{11,18,55,29},
{11,18,59,29},
{11,19,15,29},
{11,19,27,24},
{11,19,39,24},
{11,19,51,25},
{11,20,3,25},
{11,20,19,25},
{11,20,20,24},
{11,20,27,25},
{11,20,35,38},
{11,20,39,40},
{11,20,53,40},
{11,21,7,41},
{11,21,11,40},
{11,21,19,41},
{11,21,35,39},
{11,21,47,41},
{11,21,51,39},
{11,21,55,40},
{11,22,7,1},
{11,22,11,1},
// ...
{12,6,7,1, occType::OCC_NONE, true, false, ALDataSample::SB_MAX}, // Dark, vacant, running long enough for max setback.
// ...
{12,7,7,1},
{12,7,19,1},
{12,7,35,5},
{12,7,38,6},
{12,7,39,6},
{12,7,51,7},
{12,7,59,11},
{12,8,15,11},
{12,8,31,52},
{12,8,35,56},
{12,8,47,54},
{12,8,59,56},
{12,9,7,54},
{12,9,15,54},
{12,9,27,14},
{12,9,31,16},
{12,9,35,20},
{12,9,43,32},
{12,9,51,37},
{12,10,3,68},
{12,10,15,63},
{12,10,19,54},
{12,10,35,62},
{12,10,51,64},
{12,10,55,53},
{12,11,7,64},
{12,11,11,65},
{12,11,23,83},
{12,11,35,83},
{12,11,39,82},
{12,11,55,92},
{12,11,59,94},
{12,12,7,75},
{12,12,19,71},
{12,12,23,79},
{12,12,31,72},
{12,12,39,68},
{12,12,47,60},
{12,12,51,60},
{12,13,5,69},
{12,13,7,68},
{12,13,11,69},
{12,13,31,69},
{12,13,43,70},
{12,13,47,74},
{12,13,51,66},
{12,14,3,57},
{12,14,23,28},
{12,14,35,30},
{12,14,47,27},
{12,14,55,29},
{12,14,59,29},
{12,15,15,18},
{12,15,19,15},
{12,15,31,11}, // KEY/SENSITIVE DATA POINT FOLLOWS...
{12,15,35,46, occType::OCC_PROBABLE, false, true, ALDataSample::SB_NONE}, // Light on?  Occupied, no setback.
{12,15,47,49},
{12,15,51,47},
{12,15,59,43},
{12,16,10,41},
{12,16,11,43},
{12,16,23,41},
{12,16,27,43},
{12,16,35,41, ALDataSample::NO_OCC_EXPECTATION, false, true, ALDataSample::SB_NONEECO}, // TV watching, small or no setback.
{12,16,47,42},
{12,16,51,43},
{12,17,0,43},
{12,17,11,42, ALDataSample::NO_OCC_EXPECTATION, false, true, ALDataSample::SB_NONEECO}, // TV watching, small or no setback.
{12,17,23,1},
{12,17,39,13},
{12,17,40,14},
{12,17,47,13},
{12,17,59,14},
{12,18,11,44, ALDataSample::NO_OCC_EXPECTATION, false, true, ALDataSample::SB_NONEECO}, // TV watching, small or no setback.
{12,18,19,43},
{12,18,23,45},
{12,18,39,44},
{12,18,51,41},
{12,18,55,41},
{12,19,11,37, ALDataSample::NO_OCC_EXPECTATION, false, true, ALDataSample::SB_NONEECO}, // TV watching, small or no setback.
{12,19,15,35},
{12,19,19,35},
{12,19,35,34},
{12,19,47,35},
{12,19,59,42, ALDataSample::NO_OCC_EXPECTATION, false, true, ALDataSample::SB_NONEECO}, // TV watching, small or no setback.
{12,20,15,42},
{12,20,26,44},
{12,20,27,43},
{12,20,31,42},
{12,20,43,43},
{12,20,59,43},
{12,21,7,43, ALDataSample::NO_OCC_EXPECTATION, false, true, ALDataSample::SB_NONEECO}, // TV watching, small or no setback.
{12,21,11,45},
{12,21,21,43},
{12,21,23,44},
{12,21,39,42, ALDataSample::NO_OCC_EXPECTATION, false, true, ALDataSample::SB_NONEECO}, // TV watching, small or no setback.
{12,21,40,44},
{12,21,51,42},
{12,21,55,44},
{12,22,3,43},
{12,22,19,43},
{12,22,31,43},
{12,22,35,44, ALDataSample::NO_OCC_EXPECTATION, false, true, ALDataSample::SB_NONEECO}, // TV watching, small or no setback.
{12,22,51,14},
{12,22,59,14},
{12,23,3,14},
{12,23,19,13},
{12,23,31,13},
{12,23,43,14},
{12,23,51,14},
{12,23,59,13},
{13,0,4,14},
{13,0,11,14},
{13,0,15,13},
{13,0,31,14},
{13,0,35,13},
{13,0,47,14},
{13,0,51,1, occType::OCC_NONE, true, false}, // Dark, vacant.
{13,1,3,1},
{13,1,19,1, occType::OCC_NONE, true, false, ALDataSample::SB_MINECO}, // Dark, vacant, some setback should be in place.
// ...
{13,4,11,1, occType::OCC_NONE, true, false, ALDataSample::SB_MAX}, // Dark and vacant long enough for max setback.
// ...
{13,5,7,1, occType::OCC_NONE, true, false, ALDataSample::SB_MAX}, // Dark and vacant long enough for max setback.
// ...
{13,7,23,1},
{13,7,35,1},
{13,7,51,52, occType::OCC_PROBABLE, false, true, ALDataSample::SB_NONEMIN}, // Dark, vacant, some setback possible.
{13,8,7,71},
{13,8,19,73},
{13,8,27,85},
{13,8,35,93},
{13,8,39,97},
{13,8,43,103},
{13,8,51,101},
{13,8,55,103},
{13,9,11,103},
{13,9,15,105},
{13,9,30,81},
{13,9,43,127},
{13,9,51,136},
{13,9,59,145},
{13,10,7,163},
{13,10,11,168},
{13,10,27,172},
{13,10,31,176},
{13,10,47,126},
{13,11,3,177},
{13,11,10,178},
{13,11,19,176},
{13,11,31,140},
{13,11,35,179},
{13,11,51,177},
{13,11,55,176},
{13,12,3,185},
{13,12,4,185},
{13,12,8,177},
{13,12,12,179},
{13,12,29,179},
{13,12,41,179},
{13,12,48,172},
{13,12,53,178},
{13,13,5,180},
{13,13,8,181},
{13,13,13,181},
{13,13,25,102},
{13,13,33,145},
{13,13,41,167},
{13,13,53,48},
{13,13,56,52},
{13,14,9,19},
{13,14,16,14},
{13,14,18,14},
{13,14,33,5},
{13,14,53,178},
{13,15,8,130},
{13,15,20,17},
{13,15,33,62},
{13,15,36,59},
{13,15,52,40},
{13,16,5,37},
{13,16,9,25},
{13,16,24,52},
{13,16,29,50},
{13,16,40,44},
{13,16,52,43},
{13,16,57,44},
{13,17,4,44},
{13,17,16,44},
{13,17,29,45},
{13,17,37,44},
{13,17,41,43},
{13,17,52,45},
{13,18,0,46},
{13,18,17,45},
{13,18,20,46},
{13,18,25,46},
{13,18,32,45},
{13,18,37,44},
{13,18,48,43},
{13,18,56,45},
{13,19,1,45},
{13,19,17,45},
{13,19,28,44},
{13,19,37,44},
{13,19,45,39},
{13,19,49,46},
{13,20,1,44},
{13,20,16,44},
{13,20,24,46},
{13,20,37,46},
{13,20,41,45},
{13,20,45,45},
{13,20,57,44},
{13,21,9,44},
{13,21,12,45},
{13,21,32,46},
{13,21,49,3},
{13,22,1,3},
//
{14,5,44,3, occType::OCC_NONE, true, false, ALDataSample::SB_MAX}, // Dark, vacant, running long enough for max setback.
// ...
{14,6,52,3},
{14,7,8,3},
{14,7,16,5},
{14,7,20,5},
{14,7,37,11},
{14,7,40,13},
{14,7,48,22},
{14,7,56,32},
{14,8,4,30},
{14,8,8,32},
{14,8,20,47},
{14,8,24,51},
{14,8,28,52},
{14,8,36,43},
{14,8,44,58},
{14,8,52,60},
{14,8,56,57},
{14,9,8,62},
{14,9,17,63},
{14,9,21,62},
{14,9,32,96},
{14,9,36,117},
{14,9,40,132},
{14,9,44,137},
{14,10,0,116},
{14,10,9,114},
{14,10,20,120},
{14,10,32,120},
{14,10,36,101},
{14,10,57,131},
{14,11,12,120},
{14,11,29,85},
{14,11,40,87},
{14,11,44,84},
{14,11,52,151},
{14,12,4,139},
{14,12,8,169},
{14,12,17,135},
{14,12,24,153},
{14,12,32,156},
{14,12,44,134},
{14,12,49,114},
{14,13,0,137},
{14,13,16,112},
{14,13,32,94},
{14,13,48,84},
{14,13,52,65},
{14,14,0,81},
{14,14,13,80},
{14,14,26,71},
{14,14,32,52},
{14,14,44,46},
{14,14,52,41},
{14,15,0,42},
{14,15,4,51},
{14,15,12,39},
{14,15,20,40},
{14,15,25,28},
{14,15,36,18},
{14,15,44,16},
{14,15,48,15},
{14,16,0,19},
{14,16,12,17},
{14,16,16,16},
{14,16,32,3},
{14,16,40,3},
{14,16,52,16},
{14,16,56,15},
{14,17,4,3},
{14,17,16,3},
{14,17,24,3},
{14,17,36,3},
{14,17,48,3},
{14,18,4,3},
{14,18,20,3},
{14,18,32,3},
{14,18,44,3},
{14,19,0,3},
{14,19,20,48},
{14,19,28,46},
{14,19,32,45},
{14,19,44,45},
{14,19,52,46},
{14,19,56,46},
{14,20,4,46},
{14,20,12,46},
{14,20,24,46},
{14,20,28,44},
{14,20,32,45},
{14,20,36,3},
{14,20,48,3},
{14,20,56,3},
{14,21,12,47},
{14,21,16,49},
{14,21,20,47},
{14,21,24,46},
{14,21,32,46},
{14,21,36,45},
{14,21,40,46},
{14,21,52,43},
{14,22,0,16},
{14,22,4,3},
{14,22,20,3},
//
{15,5,0,3, occType::OCC_NONE, true, false, ALDataSample::SB_MAX}, // Dark, vacant, running long enough for max setback.
// ...
{15,6,48,3},
{15,7,0,3},
{15,7,12,4},
{15,7,22,5},
{15,7,28,6},
{15,7,36,11},
{15,7,52,19},
{15,8,4,34},
{15,8,8,33},
{15,8,16,33},
{15,8,28,48},
{15,8,32,55},
{15,8,48,76},
{15,9,0,63},
{15,9,4,108},
{15,9,16,92},
{15,9,20,112},
{15,9,24,102},
{15,9,28,72},
{15,9,32,73},
{15,9,48,125},
{15,9,56,52},
{15,10,0,63},
{15,10,4,100},
{15,10,12,134},
{15,10,24,102},
{15,10,28,115},
{15,10,36,112},
{15,10,40,144},
{15,10,52,180},
{15,10,56,175},
{15,11,8,159},
{15,11,12,142},
{15,11,24,137},
{15,11,32,144},
{15,11,36,130},
{15,11,44,103},
{15,11,56,177},
{15,12,0,154},
{15,12,16,145},
{15,12,32,178},
{15,12,40,176},
{15,12,44,173},
{15,12,56,114},
{15,13,0,105},
{15,13,4,92},
{15,13,12,87},
{15,13,20,86},
{15,13,24,123},
{15,13,36,166},
{15,13,44,98},
{15,13,48,96},
{15,13,56,72},
{15,14,4,149},
{15,14,12,62},
{15,14,16,76},
{15,14,28,178},
{15,14,36,60},
{15,14,40,50},
{15,14,44,41},
{15,14,52,21},
{15,15,0,20},
{15,15,4,21},
{15,15,8,27},
{15,15,16,15},
{15,15,24,16},
{15,15,28,17},
{15,15,40,13},
{15,15,45,46},
{15,15,48,50},
{15,16,0,45},
{15,16,6,44},
{15,16,8,45},
{15,16,16,69},
{15,16,17,27},
{15,16,20,15},
//{15,16,20,15},
{15,16,32,48},
{15,16,43,48},
{15,16,48,49},
{15,16,52,48},
{15,17,4,47},
{15,17,12,47},
{15,17,16,46},
{15,17,24,48},
{15,17,36,46},
{15,17,40,48},
{15,17,44,47},
{15,18,0,48},
{15,18,4,46},
{15,18,16,48},
{15,18,20,47},
{15,18,28,43},
{15,18,44,44},
{15,18,56,46},
{15,19,8,45},
{15,19,12,44},
{15,19,20,43},
{15,19,28,46},
{15,19,44,46},
{15,19,56,44},
{15,20,8,45},
{15,20,16,47},
{15,20,20,45},
{15,20,28,46},
{15,20,44,3},
{15,20,56,3},
// ...
{16,5,12,3, occType::OCC_NONE, true, false, ALDataSample::SB_MAX}, // Dark, vacant, running long enough for max setback.
// ...
{16,6,48,3},
{16,7,0,3},
{16,7,12,5},
{16,7,16,6},
{16,7,24,9},
{16,7,40,15},
{16,7,48,14},
{16,7,52,13},
{16,7,56,20},
{16,8,8,37},
{16,8,12,38},
{16,8,20,44},
{16,8,32,53},
{16,8,36,55},
{16,8,48,58},
{16,9,0,90},
{16,9,4,105},
{16,9,8,122},
{16,9,12,136},
{16,9,16,143},
{16,9,32,107},
{16,9,40,96},
{16,9,44,133},
{16,9,52,145},
{16,10,0,160},
{16,10,4,174},
{16,10,8,177},
{16,10,17,149},
{16,10,20,170},
{16,10,24,142},
{16,10,44,140},
{16,10,52,171},
{16,10,56,166},
{16,11,0,178},
{16,11,8,180},
{16,11,14,177},
{16,11,16,179},
{16,11,20,178},
{16,11,36,177},
{16,11,52,180},
{16,12,0,178},
{16,12,12,177},
{16,12,16,178},
{16,12,20,178},
{16,12,24,176},
{16,12,36,177},
{16,12,48,178},
{16,13,0,155},
{16,13,4,159},
{16,13,8,151},
{16,13,16,103},
{16,13,24,148},
{16,13,27,176},
{16,13,28,177},
{16,13,40,183},
{16,13,52,178},
{16,14,4,181},
{16,14,16,124},
{16,14,20,73},
{16,14,23,86},
{16,14,24,100},
{16,14,32,176},
{16,14,40,178},
{16,14,48,179},
{16,15,0,155},
{16,15,4,135},
{16,15,12,117},
{16,15,16,102},
{16,15,20,90},
{16,15,28,75},
{16,15,32,68},
{16,15,44,33},
{16,15,49,28},
{16,15,52,21},
{16,15,56,16},
{16,16,8,48},
{16,16,12,45},
{16,16,16,47},
{16,16,28,45},
{16,16,36,43},
{16,16,44,43},
{16,16,48,45},
{16,17,0,43},
{16,17,4,45},
{16,17,20,43},
{16,17,24,45},
{16,17,36,43},
{16,17,40,45},
{16,17,48,45},
{16,18,0,45},
{16,18,4,43},
{16,18,12,44},
{16,18,24,45},
{16,18,36,43},
{16,18,48,43},
{16,18,52,42},
{16,18,56,41},
{16,19,8,44},
{16,19,16,44},
{16,19,24,43},
{16,19,28,44},
{16,19,40,43},
{16,19,44,41},
{16,19,48,42},
{16,20,0,42},
{16,20,4,43},
{16,20,12,43},
{16,20,20,42},
{16,20,24,43},
{16,20,36,43},
{16,20,40,43},
{16,20,52,44},
{16,21,8,43},
{16,21,20,44},
{16,21,28,43},
{16,21,32,44},
{16,21,36,43},
{16,21,44,44},
{16,21,48,44},
{16,22,4,43},
{16,22,8,42},
{16,22,16,44},
{16,22,24,3},
{16,22,40,3},
// ...
{17,4,8,3, occType::OCC_NONE, true, false, ALDataSample::SB_MAX}, // Dark, vacant, running long enough for max setback.
// ...
{17,6,56,3},
{17,7,8,3},
{17,7,20,5},
{17,7,24,7},
{17,7,25,8},
{17,7,32,14},
{17,7,48,24},
{17,7,56,22},
{17,8,0,21},
{17,8,8,30},
{17,8,20,47},
{17,8,24,46},
{17,8,32,53},
{17,8,48,56},
{17,8,52,64},
{17,9,0,57},
{17,9,12,55},
{17,9,24,54},
{17,9,36,49},
{17,9,40,54},
{17,9,52,58},
{17,9,56,62},
{17,10,4,83},
{17,10,12,137},
{17,10,20,145},
{17,10,24,147},
{17,10,40,87},
{17,10,44,171},
{17,10,52,175},
{17,10,56,158},
{17,11,0,153},
{17,11,16,170},
{17,11,24,166},
{17,11,36,51},
{17,11,44,56},
{17,11,49,103},
{17,11,52,93},
{17,12,8,179},
{17,12,20,173},
{17,12,28,123},
{17,12,40,86},
{17,12,44,106},
{17,12,56,182},
{17,13,0,177},
{17,13,8,170},
{17,13,12,169},
{17,13,16,182},
{17,13,28,176},
{17,13,32,181},
{17,13,44,180},
{17,13,56,180},
{17,14,4,148},
{17,14,8,101},
{17,14,20,119},
{17,14,24,82},
{17,14,40,122},
{17,14,52,101},
{17,15,4,108},
{17,15,12,110},
{17,15,16,108},
{17,15,28,93},
{17,15,36,51},
{17,15,40,40},
{17,15,56,23},
{17,16,0,21},
{17,16,3,19},
{17,16,12,16},
{17,16,16,15},
{17,16,20,15},
{17,16,40,14},
{17,16,48,14},
{17,16,52,15},
{17,16,56,3},
{17,17,0,3},
{17,17,16,3},
{17,17,24,3},
{17,17,36,3},
{17,17,48,3},
{17,17,56,3},
{17,18,4,3},
{17,18,12,3},
{17,18,32,3},
{17,18,44,3},
{17,18,56,37},
{17,19,4,46},
{17,19,16,44},
{17,19,28,44},
{17,19,40,43},
{17,19,52,44},
{17,20,0,44},
{17,20,8,43},
{17,20,16,43},
{17,20,28,43},
{17,20,36,45},
{17,20,44,45},
{17,20,56,44},
{17,21,8,45},
{17,21,12,43},
{17,21,20,43},
{17,21,36,45},
{17,21,52,43},
{17,22,8,45},
{17,22,20,3},
{17,22,32,3},
//
{18,4,40,3, occType::OCC_NONE, true, false, ALDataSample::SB_MAX}, // Dark, vacant, running long enough for max setback.
// ...
{18,6,40,3},
{18,6,56,3},
{18,7,8,4},
{18,7,13,5},
{18,7,16,6},
{18,7,32,13},
{18,7,36,15},
{18,7,44,20},
{18,7,56,29},
{18,7,58,32},
{18,8,4,38},
{18,8,20,55},
{18,8,36,77},
{18,8,44,87},
{18,8,52,102},
{18,9,0,126},
{18,9,4,137},
{18,9,20,173},
{18,9,24,175},
{18,9,36,176},
{18,9,44,163},
{18,9,48,152},
{18,10,4,148},
{18,10,20,173},
{18,10,32,160},
{18,10,40,152},
{18,10,51,128},
{18,10,52,127},
{18,11,8,123},
{18,11,24,121},
{18,11,36,132},
{18,11,40,142},
{18,11,50,175},
{18,12,4,176},
{18,12,19,177},
{18,12,24,180},
{18,12,28,178},
{18,12,36,180},
{18,12,48,175},
{18,12,52,174},
{18,13,8,178},
{18,13,20,164},
{18,13,32,180},
{18,13,36,182},
{18,13,48,182},
{18,13,52,183},
{18,14,4,182},
{18,14,24,180},
{18,14,40,176},
{18,14,52,178},
{18,15,4,171},
{18,15,8,132},
{18,15,24,94},
{18,15,32,58},
{18,15,36,71},
{18,15,48,48},
{18,16,0,16},
{18,16,4,12},
{18,16,16,48},
{18,16,32,45},
{18,16,48,55},
{18,16,52,45},
{18,17,0,44},
{18,17,4,45},
{18,17,8,45},
{18,17,19,3},
{18,17,28,15},
{18,17,40,44},
{18,17,45,46},
{18,17,48,46},
{18,18,4,43},
{18,18,16,45},
{18,18,32,43},
{18,18,48,45},
{18,19,4,46},
{18,19,12,43},
{18,19,24,46},
{18,19,36,46},
{18,19,48,46},
{18,19,52,46},
{18,20,8,45},
{18,20,19,45},
{18,20,24,44},
{18,20,28,44},
{18,20,44,46},
{18,20,48,43},
{18,20,52,44},
{18,21,8,44},
{18,21,16,45},
{18,21,28,45},
{18,21,44,45},
{18,21,48,43},
{18,22,0,3},
{18,22,12,3},
// ...
{19,5,24,3, occType::OCC_NONE, true, false, ALDataSample::SB_MAX}, // Dark, vacant, running long enough for max setback.
// ...
{19,7,24,3},
{19,7,40,3},
{19,7,52,30},
{19,8,0,38},
{19,8,12,41},
{19,8,20,46},
{19,8,36,54},
{19,8,52,65},
{19,9,4,87},
{19,9,8,99},
{19,9,20,139},
{19,9,32,122},
{19,9,44,124},
{19,10,0,149},
{19,10,4,165},
{19,10,12,171},
{19,10,28,115},
{19,10,40,107},
{19,10,44,143},
{19,10,56,156},
{19,11,5,165},
{19,11,8,137},
{19,11,20,170},
{19,11,24,174},
{19,11,36,176},
{19,11,48,173},
{19,12,0,178},
{19,12,12,178},
{19,12,32,179},
{19,12,44,172},
{19,12,48,174},
{19,12,56,178},
{19,13,8,176},
{19,13,12,174},
{19,13,20,176},
{19,13,32,180},
{19,13,40,180},
{19,13,52,179},
{19,14,0,178},
{19,14,4,177},
{19,14,16,154},
{19,14,24,127},
{19,14,44,63},
{19,15,0,56},
{19,15,12,43},
{19,15,13,41},
{19,15,32,27},
{19,15,44,15},
{19,15,48,12},
{19,16,0,6},
{19,16,4,5},
{19,16,16,3},
{19,16,24,3},
{19,16,36,3},
{19,16,48,3},
{19,16,56,15},
{19,17,4,15},
{19,17,12,15},
{19,17,24,16},
{19,17,32,16},
{19,17,44,3},
{19,17,56,44},
{19,18,1,45},
{19,18,8,45},
{19,18,16,45},
{19,18,28,46},
{19,18,40,45},
{19,18,48,46},
{19,18,56,47},
{19,19,12,47},
{19,19,20,45},
{19,19,28,45, occType::OCC_WEAK, false, true, ALDataSample::SB_NONEECO}, // TV watching, small or no setback.
{19,19,32,46},
{19,19,44,45},
{19,20,0,45},
{19,20,12,46},
{19,20,20,46, occType::OCC_WEAK, false, true, ALDataSample::SB_NONEECO}, // TV watching, small or no setback.
{19,20,32,43},
{19,20,36,45},
{19,20,48,44},
{19,20,59,44},
{19,21,12,3, occType::OCC_NONE, true},  // Dark, just vacated.
{19,21,28,16}, // Unusual lighting, ie not the 'habitual' level.
{19,21,40,14},
{19,21,44,15}, // FIXME  // Lights on, TV watching.
{19,21,52,15},
{19,22,4,15},
{19,22,16,15},
{19,22,32,15},
{19,22,48,15},
{19,23,0,16},
{19,23,4,15},
{19,23,8,15},
{19,23,24,15},
{19,23,40,16},
{19,23,52,15},
{20,0,0,15},
{20,0,12,16},
{20,0,16,15},
{20,0,28,15},
{20,0,32,16},
{20,0,40,16},
{20,0,48,15},
{20,1,0,15},
{20,1,8,15},
{20,1,24,16},
{20,1,28,15},
{20,1,37,15},
{20,1,52,3},
{20,2,4,3},
{20,2,16,3},
// ...
{20,5,52,3, occType::OCC_NONE, true, false, ALDataSample::SB_MAX}, // Dark, vacant, running long enough for max setback.
// ...
{20,7,28,3},
{20,7,40,3},
{20,7,52,17},
{20,8,8,19},
{20,8,12,29},
{20,8,25,33},
{20,8,40,35},
{20,8,52,25},
{20,9,4,44},
{20,9,16,41},
{20,9,24,40},
{20,9,36,47},
{20,9,52,95},
{20,10,4,97},
{20,10,8,67},
{20,10,24,83},
{20,10,36,65},
{20,10,40,85},
{20,10,52,113},
{20,11,4,81},
{20,11,16,70},
{20,11,20,62},
{20,11,36,77},
{20,11,40,70},
{20,11,48,58},
{20,12,0,81},
{20,12,16,80},
{20,12,20,75},
{20,12,32,81},
{20,12,48,70},
{20,12,53,66},
{20,12,56,54},
{20,13,4,66},
{20,13,16,47},
{20,13,20,68},
{20,13,28,63},
{20,13,40,86},
{20,13,44,119},
{20,13,52,73},
{20,14,0,71},
{20,14,4,70},
{20,14,12,89},
{20,14,20,81},
{20,14,35,27},
{20,14,44,28},
{20,14,52,28},
{20,14,56,25},
{20,15,8,30},
{20,15,12,27},
{20,15,28,25},
{20,15,32,34},
{20,15,40,33},
{20,15,56,21},
{20,16,12,15},
{20,16,20,15},
{20,16,32,16},
{20,16,48,15},
{20,17,0,15},
{20,17,8,15},
{20,17,20,14},
{20,17,32,14},
{20,17,44,15},
{20,17,56,15},
{20,18,8,14},
{20,18,24,15},
{20,18,32,58},
{20,18,36,55},
{20,18,48,53},
{20,18,56,54},
{20,19,0,54},
{20,19,12,54},
{20,19,20,54},
{20,19,32,53},
{20,19,40,44},
{20,19,48,43},
{20,19,56,43},
{20,20,12,43},
{20,20,28,43},
{20,20,36,43},
{20,20,40,44},
{20,20,44,43},
{20,20,52,43},
{20,20,56,43},
{20,21,12,43},
{20,21,16,42},
{20,21,20,42},
{20,21,32,44},
{20,21,40,44},
{20,21,48,44},
{20,21,56,43},
{20,22,12,43},
{20,22,24,3},
{20,22,36,3},
// ...
{21,4,12,3, occType::OCC_NONE, true, false, ALDataSample::SB_MAX}, // Dark, vacant, running long enough for max setback.
// ...
{21,7,4,3},
{21,7,23,3},
{21,7,32,4},
{21,7,44,5},
{21,7,48,6},
{21,8,0,9},
{21,8,12,33},
{21,8,16,39},
{21,8,28,35},
{21,8,44,55},
{21,8,56,88},
{21,9,12,89},
{21,9,22,111},
{21,9,24,131},
{21,9,32,123},
{21,9,48,75},
{21,9,56,63},
{21,10,0,55},
{21,10,16,30},
{21,10,28,65},
{21,10,32,47},
{21,10,52,49},
{21,11,4,38},
{21,11,8,58},
{21,11,20,56},
{21,11,36,68},
{21,11,48,51},
{21,12,0,19},
{21,12,8,18},
{21,12,12,23},
{21,12,24,20},
{21,12,40,13},
{21,12,48,46},
{21,12,56,25},
{21,13,9,18},
{21,13,16,16},
{21,13,19,19},
{21,13,32,20},
{21,13,36,34},
{21,13,44,177},
{21,14,0,175},
{21,14,12,148},
{21,14,16,170},
{21,14,24,178},
{21,14,28,157},
{21,14,32,178},
{21,14,48,175},
{21,14,52,176},
{21,15,4,169},
{21,15,24,39},
{21,15,40,19},
{21,15,56,56},
{21,16,8,47},
{21,16,12,45},
{21,16,20,46},
{21,16,32,16},
{21,16,44,3},
{21,16,56,16},
{21,17,12,3},
{21,17,32,3},
{21,17,44,3},
{21,17,55,3},
{21,18,4,3},
{21,18,24,3},
{21,18,36,3},
{21,18,48,3},
{21,19,8,16},
{21,19,28,45},
{21,19,32,46},
{21,19,40,46},
{21,19,44,44},
{21,19,48,45},
{21,20,4,46},
{21,20,20,46},
{21,20,24,47},
{21,20,28,46},
{21,20,40,44},
{21,20,48,45},
{21,20,56,46},
{21,21,16,46},
{21,21,28,46},
{21,21,44,45},
{21,21,48,46},
{21,21,56,46},
{21,22,4,3},
{21,22,16,3},
// ...
{22,5,24,3, occType::OCC_NONE, true, false, ALDataSample::SB_MAX}, // Dark, vacant, running long enough for max setback.
// ...
{22,6,56,3},
{22,7,8,3},
{22,7,18,4},
{22,7,31,53},
{22,7,47,22},
{22,8,0,30},
{22,8,11,36},
{22,8,24,49},
{22,8,31,46},
{22,8,48,62},
{22,8,56,53},
{22,9,8,59},
{22,9,24,86},
{22,9,28,78},
{22,9,39,99},
{22,9,52,128},
{22,9,56,111},
{22,10,3,153},
{22,10,12,137},
{22,10,19,141},
{22,10,24,114},
{22,10,27,120},
{22,10,36,131},
{22,10,48,167},
{22,11,0,170},
{22,11,7,137},
{22,11,12,167},
{22,11,20,103},
{22,11,32,137},
{22,11,47,166},
{22,11,51,171},
{22,12,0,167},
{22,12,4,151},
{22,12,16,170},
{22,12,19,104},
{22,12,36,158},
{22,12,51,179},
{22,13,8,180},
{22,13,20,180},
{22,13,23,181},
{22,13,32,181},
{22,13,44,147},
{22,13,48,183},
{22,13,59,183},
{22,14,7,174},
{22,14,11,183},
{22,14,23,175},
{22,14,31,176},
{22,14,39,158},
{22,14,52,177},
{22,15,3,132},
{22,15,8,108},
{22,15,24,93},
{22,15,27,110},
{22,15,48,51},
{22,16,3,18},
{22,16,16,47},
{22,16,20,49},
{22,16,32,45},
{22,16,43,46},
{22,16,48,45},
{22,16,55,46},
{22,17,4,47},
{22,17,7,47},
{22,17,15,46},
{22,17,19,45},
{22,17,24,46},
{22,17,32,46},
{22,17,48,15},
{22,18,0,47},
{22,18,11,47},
{22,18,27,44},
{22,18,40,46},
{22,18,56,45},
{22,19,12,46},
{22,19,24,46},
{22,19,28,44},
{22,19,40,45},
{22,19,51,46},
{22,20,4,46},
{22,20,19,46},
{22,20,32,45},
{22,20,43,46},
{22,20,51,46},
{22,20,56,45},
{22,21,8,46},
{22,21,12,46},
{22,21,27,46},
{22,21,32,45},
{22,21,40,45},
{22,21,52,46},
{22,22,4,47},
{22,22,8,45},
{22,22,19,3},
{22,22,28,3},
// ...
{23,4,59,3, occType::OCC_NONE, true, false, ALDataSample::SB_MAX}, // Dark, vacant, running long enough for max setback.
{23,5,7,3},
{23,5,11,2},
{23,5,20,3},
{23,5,31,3},
// ...
{23,6,59,3},
{23,7,8,3},
{23,7,24,4},
{23,7,35,5},
{23,7,48,9},
{23,7,51,10},
{23,8,0,13},
{23,8,15,21},
{23,8,27,32},
{23,8,43,60},
{23,8,59,81},
{23,9,11,103},
{23,9,27,117},
{23,9,35,117},
{23,9,39,122},
{23,9,55,112},
{23,10,7,131},
{23,10,23,127},
{23,10,40,175},
{23,10,51,178},
{23,11,4,162},
{23,11,12,175},
{23,11,16,173},
{23,11,40,178},
{23,11,52,164},
{23,12,7,176},
{23,12,15,171},
{23,12,20,170},
{23,12,39,176},
{23,13,11,178},
{23,13,28,176},
{23,13,39,147},
{23,13,48,104},
{23,13,59,107},
{23,14,11,114},
{23,14,13,113},
{23,14,19,95},
{23,14,31,86},
{23,14,40,50},
{23,14,47,55},
{23,14,54,38},
{23,14,55,36},
{23,14,59,25},
{23,15,3,17},
{23,15,19,12},
{23,15,31,8},
{23,15,43,6},
{23,16,0,5},
{23,16,3,6},
{23,16,11,5},
{23,16,27,3},
{23,16,39,45, occType::OCC_PROBABLE, false, true, ALDataSample::SB_NONEMIN}, // TV watching, small or no setback.
{23,16,53,46},
{23,16,59,47},
{23,17,7,47},
{23,17,12,46},
{23,17,28,47},
{23,17,39,46},
{23,17,55,47, ALDataSample::NO_OCC_EXPECTATION, false, true, ALDataSample::SB_NONEMIN}, // Lights on, TV watching.  FIXME: should be seen as WEAK occupancy, small or no setback.
{23,18,8,45},
{23,18,15,47},
{23,18,19,44},
{23,18,23,45},
{23,18,35,45},
{23,18,55,45},
{23,19,8,47},
{23,19,11,44},
{23,19,23,45},
{23,19,32,44},
{23,19,35,44},
{23,19,47,46},
{23,19,59,46},
{23,20,19,44},
{23,20,31,46},
{23,20,43,46},
{23,20,47,44},
{23,20,59,46},
{23,21,19,44},
{23,21,31,44},
{23,21,35,46},
{23,21,47,44},
{23,22,3,44},
{23,22,7,46},
{23,22,19,3},
{23,22,35,3},
// ...
{24,5,11,3, occType::OCC_NONE, true, false, ALDataSample::SB_MAX}, // Dark, vacant, running long enough for max setback.
// ...
{24,6,59,3, ALDataSample::NO_OCC_EXPECTATION, true, false, ALDataSample::SB_MAX}, // Dark, vacant, max setback.
{24,7,15,3, ALDataSample::NO_OCC_EXPECTATION, true, false}, // Dark, vacant.
{24,7,23,4},
{24,7,43,8},
{24,7,53,15},
{24,7,59,19},
{24,8,11,35},
{24,8,15,39},
{24,8,27,52},
{24,8,29,56},
{24,8,35,67},
{24,8,51,74},
{24,9,1,80, ALDataSample::NO_OCC_EXPECTATION, false, false, ALDataSample::SB_MINECO}, // Light but vacant.
{24,9,11,103},
{24,9,15,113},
{24,9,35,137},
{24,9,50,147},
{24,9,55,129},
{24,9,59,117},
{24,10,15,109, ALDataSample::NO_OCC_EXPECTATION, false, false, ALDataSample::SB_MINECO}, // Light but vacant.
{24,10,35,113},
{24,10,47,104},
{24,10,59,154},
{24,11,7,159, ALDataSample::NO_OCC_EXPECTATION, false, false, ALDataSample::SB_MINECO}, // Light but vacant.
{24,11,19,174},
{24,11,23,173},
{24,11,27,175},
{24,11,39,177},
{24,11,50,179},
{24,11,55,177},
{24,12,11,153, ALDataSample::NO_OCC_EXPECTATION, false, false, ALDataSample::SB_MINECO}, // Light but vacant.
{24,12,19,166},
{24,12,23,175},
{24,12,31,173},
{24,12,39,170},
{24,12,47,175},
{24,12,55,137},
{24,12,59,139},
{24,13,3,109, ALDataSample::NO_OCC_EXPECTATION, false, false, ALDataSample::SB_MINECO}, // Light but vacant.
{24,13,11,112},
{24,13,23,67},
{24,13,35,51},
{24,13,39,90},
{24,13,47,92},
{24,14,3,134, ALDataSample::NO_OCC_EXPECTATION, false, false, ALDataSample::SB_MINECO}, // Light but vacant.
{24,14,19,96},
{24,14,35,62},
{24,14,51,89},
{24,15,3,59, ALDataSample::NO_OCC_EXPECTATION, false, false, ALDataSample::SB_MINECO}, // Light but vacant.
{24,15,7,60},
{24,15,16,29},
{24,15,19,28},
{24,15,23,39},
{24,15,43,22},
{24,15,55,11},
{24,16,3,48, occType::OCC_PROBABLE, false, true, ALDataSample::SB_NONE}, // Lights on, TV watching.
{24,16,15,47},
{24,16,23,46, ALDataSample::NO_OCC_EXPECTATION, false, true, ALDataSample::SB_NONEMIN},
{24,16,31,43},
{24,16,43,46},
{24,16,51,46},
{24,17,3,43, ALDataSample::NO_OCC_EXPECTATION, false, true, ALDataSample::SB_NONEMIN},
{24,17,19,44},
{24,17,27,46},
{24,17,39,45},
{24,17,43,44, ALDataSample::NO_OCC_EXPECTATION, false, true, ALDataSample::SB_NONEMIN},
{24,17,47,46},
{24,17,59,46},
{24,18,15,46},
{24,18,27,45, ALDataSample::NO_OCC_EXPECTATION, false, true, ALDataSample::SB_NONEMIN},
{24,18,43,47},
{24,18,55,47},
{24,18,59,46},
{24,19,3,47, ALDataSample::NO_OCC_EXPECTATION, false, true, ALDataSample::SB_NONEMIN},
{24,19,15,44},
{24,19,19,46},
{24,19,23,46, occType::OCC_WEAK, false, true, ALDataSample::SB_NONEMIN}, // TV watching?
{24,19,39,44},
{24,19,55,46},
{24,20,3,45, ALDataSample::NO_OCC_EXPECTATION, false, true, ALDataSample::SB_NONEMIN},
{24,20,7,47},
{24,20,23,45, ALDataSample::NO_OCC_EXPECTATION, false, true, ALDataSample::SB_NONEMIN},
{24,20,27,44},
{24,20,39,46, ALDataSample::NO_OCC_EXPECTATION, false, true, ALDataSample::SB_NONEMIN},
{24,20,43,45},
{24,20,55,46, ALDataSample::NO_OCC_EXPECTATION, false, true, ALDataSample::SB_NONEMIN}, // occType::OCC_WEAK}, // TV watching?
{24,21,3,44},
{24,21,7,46},
{24,21,15,44},
{24,21,29,47, ALDataSample::NO_OCC_EXPECTATION, false, true, ALDataSample::SB_NONEMIN},
{24,21,35,46},
{24,21,47,46},
{24,21,55,46, ALDataSample::NO_OCC_EXPECTATION, false, ALDataSample::SB_NONEMIN}, // occType::OCC_WEAK}, // TV watching?  FIXME: should show occupancy.
{24,22,7,47, ALDataSample::NO_OCC_EXPECTATION, false, ALDataSample::SB_NONEMIN}, // occType::OCC_WEAK}, // TV watching?  FIXME: should show occupancy.
{24,22,11,46},
{24,22,15,3, ALDataSample::NO_OCC_EXPECTATION, true}, // Dark.
    { }
    };
// "3l" fortnight to 2016/11/24 looking for habitual artificial lighting to watch TV, etc.
// This is not especially intended to check response to other events, though will verify some key ones.
TEST(AmbientLightOccupancyDetection,sample3leveningTV)
{
    simpleDataSampleRun(sample3leveningTV);
}<|MERGE_RESOLUTION|>--- conflicted
+++ resolved
@@ -31,7 +31,7 @@
 
 
 // Set true for verbose reporting.
-static constexpr bool verbose = false;
+static constexpr bool verbose = true;
 // Lots of extra detail, generally should not be needed.
 static constexpr bool veryVerbose = false && verbose;
 
@@ -185,11 +185,7 @@
 
         // Checking time at various significant energy-saving setback levels.
         SimpleFlavourStats setbackAtLeastECO;
-<<<<<<< HEAD
         SimpleFlavourStats setbackAtMAX;
-=======
-        SimpleFlavourStats setbackMAX;
->>>>>>> 19ca5167
     };
 
 // Trivial sample, testing initial occupancy detector reaction to start transient.
@@ -301,13 +297,9 @@
     SimpleFlavourStats &setbackAtLeastECO, SimpleFlavourStats &setbackAtMAX,
     bool &failed)
     {
-<<<<<<< HEAD
     // Note overall time/ticks/minutes spent at significant setbacks.
     setbackAtLeastECO.takeSample(setback >= Valve_parameters::SETBACK_ECO);
     setbackAtMAX.takeSample(setback >= Valve_parameters::SETBACK_FULL);
-=======
-
->>>>>>> 19ca5167
 
     // The following processing only applies to
     // real records with specific predictions.
@@ -496,7 +488,7 @@
     }
 // Check that the occupancy/setback/etc results are acceptable for the data.
 // Makes the test fail via EXPECT_XX() etc if not.
-static void checkAccuracyAcceptableAgainstData(
+static void checkPerformanceAcceptableAgainstData(
         const SimpleFlavourStatCollection &flavourStats)
     {
     const bool sensitive = flavourStats.sensitive;
@@ -549,6 +541,20 @@
     // Aim for a low error rate in either direction.
     EXPECT_GE((normalOperation ? 0.05f : 0.12f), flavourStats.setbackInsufficient.getFractionFlavoured());
     EXPECT_GE((normalOperation ? 0.05f : 0.1f), flavourStats.setbackTooFar.getFractionFlavoured());
+
+    // In verbose mode, and if not an odd blend,
+    // print a summary to eyeball.
+    // These should be subject to more automated numerical analysis elsewhere.
+    if(verbose && !oddBlend)
+        {
+        fprintf(stderr, "Performance stats summary:\n");
+        if(sensitive) { fprintf(stderr, " (sensitive)\n"); }
+        fprintf(stderr, " Fraction setback at ECO or more: %f\n", flavourStats.setbackAtLeastECO.getFractionFlavoured());
+        fprintf(stderr, " Fraction setback at FULL: %f\n", flavourStats.setbackAtMAX.getFractionFlavoured());
+        // Compute nominal available savings
+        // assuming typical values per degree of setback in UK.
+//        static constexpr float typicalSavingsPerDegreeUK = 0.08f;
+        }
     }
 // Do a simple run over the supplied data, one call per simulated minute until the terminating record is found.
 // Must be called with 1 or more data rows in ascending time with a terminating (empty) entry.
@@ -722,6 +728,7 @@
                 // Suppress most reporting for odd blends and in warmup.
 const bool verboseOutput = !warmup && (veryVerbose || (verbose && !oddBlend));
 
+                // Fresh behaviour stats each run, esp non-warmup run.
                 SimpleFlavourStatCollection flavourStats(sensitive, blending);
 
                 // Clear all state in static instances (except stats).
@@ -792,15 +799,10 @@
                         const int8_t setback = SDSR::tempControl.getWARMTargetC() - SDSR::cttb.computeTargetTemp();
 if(veryVerbose && verboseOutput && !warmup && isRealRecord) { fprintf(stderr, "  tS=%d @ %dT%d:%.2d\n", setback, D, H, M); }
                         bool failedSetbackExpectations = false;
-<<<<<<< HEAD
                         scoreSetback<SDSR::parameters>(setback, dp->expectedSb,
                             isRealRecord,
                             flavourStats.setbackInsufficient, flavourStats.setbackTooFar,
                             flavourStats.setbackAtLeastECO, flavourStats.setbackAtMAX,
-=======
-                        scoreSetback<SDSR::parameters>(setback, dp->expectedSb, isRealRecord,
-                            flavourStats.setbackInsufficient, flavourStats.setbackTooFar,
->>>>>>> 19ca5167
                             failedSetbackExpectations);
 if(verbose && !warmup && failedSetbackExpectations) { fprintf(stderr, "!!!tS=%d @ %dT%d:%.2d expectation=%d\n", setback, D, H, M, dp->expectedSb); }
 
@@ -825,7 +827,7 @@
                 // Don't test results in wormup run.
                 if(!warmup)
                     {
-                    checkAccuracyAcceptableAgainstData(flavourStats);
+                    checkPerformanceAcceptableAgainstData(flavourStats);
                     // Allow check in outer loop that sensitive mode generates
                     // at least as many reports as non-sensitive mode.
                     if(sensitive) { nOccupancyReportsSensitive = flavourStats.ambLightOccupancyCallbacks.getFlavouredCount(); }
