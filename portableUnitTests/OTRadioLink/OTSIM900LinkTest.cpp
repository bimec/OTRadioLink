/*
The OpenTRV project licenses this file to you
under the Apache Licence, Version 2.0 (the "Licence");
you may not use this file except in compliance
with the Licence. You may obtain a copy of the Licence at

http://www.apache.org/licenses/LICENSE-2.0

Unless required by applicable law or agreed to in writing,
software distributed under the Licence is distributed on an
"AS IS" BASIS, WITHOUT WARRANTIES OR CONDITIONS OF ANY
KIND, either express or implied. See the Licence for the
specific language governing permissions and limitations
under the Licence.

Author(s) / Copyright (s): Damon Hart-Davis 2016
                           Deniz Erbilgin 2016
*/

/*
 * OTRadValve SIM900 tests.
 */

#include <gtest/gtest.h>
#include <stdio.h>
#include <stdlib.h>

#include "OTSIM900Link.h"


/**
 * @brief   dummy callback function to pass a time value to OTSIM900Link
 * @retval  Number of seconds this minute in range [0,59].
 */
static uint_fast8_t secondsVT = 0;
uint_fast8_t getSecondsVT() { return(secondsVT % 60); }
// Simple short-term (<60s) elapsed-time computations for wall-clock seconds.
// Will give unhelpful results if called more than 60s after the original sample.
// Takes a value of 'now' as returned by getSecondsLT().
inline constexpr uint_fast8_t getElapsedSecondsVT(const uint_fast8_t startSecondsLT, const uint_fast8_t now)
  { return((now >= startSecondsLT) ? (now - startSecondsLT) : (60 + now - startSecondsLT)); }
/**
 * @brief   Increment secondsVT by 1 minor cycle.
 */
static constexpr uint_fast8_t minorCycleTimeSecs = 2;
static void incrementVTOneCycle() { secondsVT += minorCycleTimeSecs; }

namespace SIM900Emu {

struct SIM900Commands {
    static const char * AT;
    static const char * CPIN;
    static const char * CREG;
    static const char * CSTT;
    static const char * CIICR;
    static const char * CIFSR;
    static const char * CIPSTATUS;
    static const char * CIPSTART;
    static const char * CIPSEND;
};
const char * SIM900Commands::AT = "AT";
const char * SIM900Commands::CPIN = "AT+CPIN?";
const char * SIM900Commands::CREG = "AT+CREG?";
const char * SIM900Commands::CSTT = "AT+CSTT=apn";
const char * SIM900Commands::CIICR = "AT+CIICR";
const char * SIM900Commands::CIFSR = "AT+CIFSR";
const char * SIM900Commands::CIPSTATUS = "AT+CIPSTATUS";
const char * SIM900Commands::CIPSTART = "AT+CIPSTART=\"UDP\",\"0.0.0.0\",\"9999\"";
const char * SIM900Commands::CIPSEND = "AT+CIPSEND=3";

struct SIM900Replies {
    static const char * AT;
    static const char * CPIN_TRUE;
    static const char * CREG_FALSE;
    static const char * CREG_TRUE;
    static const char * CSTT_FALSE;
    static const char * CSTT_TRUE;
    static const char * CIICR_FALSE; // todo check
    static const char * CIICR_TRUE;
    static const char * CIFSR_FALSE;
    static const char * CIFSR_TRUE;
    static const char * CIPSTATUS_FALSE;
    static const char * CIPSTATUS_START;
    static const char * CIPSTATUS_GPRSACT;
    static const char * CIPSTATUS_CONNECTED;
    static const char * CIPSTATUS_PDPDEACT;
    static const char * CIPSTART_FALSE;
    static const char * CIPSTART_TRUE;
    static const char * CIPSEND_FALSE; // TODO CHECK
    static const char * CIPSEND_TRUE;
};
const char * SIM900Replies::AT = "AT\r\n\r\nOK\r\n";
const char * SIM900Replies::CPIN_TRUE = "AT+CPIN?\r\n\r\n+CPIN: READY\r\n\r\nOK\r\n";
const char * SIM900Replies::CREG_FALSE = "AT+CREG?\r\n\r\n+CREG: 0,0\r\n\r\n'OK\r\n";
const char * SIM900Replies::CREG_TRUE = "AT+CREG?\r\n\r\n+CREG: 0,5\r\n\r\n'OK\r\n";
const char * SIM900Replies::CSTT_FALSE = "AT+CSTT\r\n\r\nERROR\r";
const char * SIM900Replies::CSTT_TRUE = "AT+CSTT\r\n\r\nOK\r";
const char * SIM900Replies::CIICR_FALSE = "AT+CIICR\r\n\r\nERROR\r\n"; // todo check
const char * SIM900Replies::CIICR_TRUE = "AT+CIICR\r\n\r\nOK\r\n";
const char * SIM900Replies::CIFSR_FALSE = "AT+CIFSR\r\n\r\nERRORr\n";
const char * SIM900Replies::CIFSR_TRUE = "AT+CIFSR\r\n\r\n172.16.101.199\r\n";
const char * SIM900Replies::CIPSTATUS_FALSE = "AT+CIPSTATUS\r\n\r\nOK\r\n\r\nERROR\r\n" ; // TODO CHECK
const char * SIM900Replies::CIPSTATUS_START = "AT+CIPSTATUS\r\n\r\nOK\r\n\r\nSTATE: IP START\r\n" ;
const char * SIM900Replies::CIPSTATUS_GPRSACT = "AT+CIPSTATUS\r\n\r\nOK\r\n\r\nSTATE: IP GPRSACT\r\n" ;
const char * SIM900Replies::CIPSTATUS_CONNECTED = "AT+CIPSTATUS\r\n\r\nOK\r\nSTATE: CONNECT OK\r\n" ;
const char * SIM900Replies::CIPSTATUS_PDPDEACT = "AT+CIPSTATUS\r\n\r\nOK\r\nSTATE: PDP-DEACT" ;
const char * SIM900Replies::CIPSTART_FALSE = "AT+CIPSTART=\"UDP\",\"0.0.0.0\",\"9999\"\r\n\r\nERROR\r\n" ;
const char * SIM900Replies::CIPSTART_TRUE = "AT+CIPSTART=\"UDP\",\"0.0.0.0\",\"9999\"\r\n\r\nOK\r\n\r\nCONNECT OK\r\n" ;
const char * SIM900Replies::CIPSEND_FALSE = "AT+CIPSEND=3\r\n\r\nERROR" ; // TODO CHECK
const char * SIM900Replies::CIPSEND_TRUE = "AT+CIPSEND=3\r\n\r\n>" ;

/**
 * @brief   Simple emulator for keeping track of SIM900 state and providing appropriate responses.
 * @todo    emulate time
 */
class SIM900StateEmulator {
public:
    SIM900StateEmulator() : oldPinState(false), startTime(0) {};

    /**
     * @brief   Non-exhaustive list of states we go through using OTSIM900Link.
     * @note    States with a verb are transitory and can only be exited by the SIM900.
     */
    enum state_t{
        POWER_OFF,      // SIM900 is powered down.
        POWERING_UP,       // power pin has been toggled, but sim900 not on yet.
        REGISTERING,    // Trying to connect to a cell mast.
        IP_INITIAL,     // Registered to a cell mast.
        IP_START,       // APN set, IP stack started.
        IP_CONFIGURING, // GPRS connection being started.
        IP_GPRSACT,     // GPRS ready.
        IP_STATUS,      // IP address has bee checked.
        UDP_CONNECTING, // Opening UDP connection.
        UDP_CONNECT_OK, // UDP connection ready..
        UDP_CLOSING,
        UDP_CLOSED,     // UDP connection closed but GPRS still active.
        PDP_DEACTIVATING,
        PDP_FAIL,       // Registration lost during GPRS connection. Unrecoverable.
        INVISIBLE_FAIL  // SIM900 responding as normal but not sending. Unrecoverable, undetectable by device. todo take this out of enum.
    } myState = POWERING_UP;  // FIXME fudge until we have a good way of powering up emulator.

    SIM900Replies replies;
    SIM900Commands commands;

    /**
     * @brief   Work through the states as appropriate.
     * @note    ONLY COVERS NORMAL FLOW! POWER ON OFF ETC DONE USING PUBLIC INTERFACE!
     * @note    Add timing information.
     */
    void updateState() {
        switch (myState) {
        case POWER_OFF:
            // do nothing
            break;
        case POWERING_UP:
            // send some garbage.
            // wait for several seconds to pass.
            // go to REGISTERING
            myState = REGISTERING;
            break;
        case REGISTERING:
            // Wait for some time to pass.
            myState = IP_INITIAL;
            break;
        case IP_INITIAL:
            // Need APN to be set. (CSTT=...)
            myState = IP_START;
            break;
        case IP_START:
            // Need to start GPRS (CIICR)
//            myState = IP_CONFIGURING; // XXX
            myState = IP_GPRSACT;
            break;
        case IP_CONFIGURING:
            // Wait a bit
            myState = IP_GPRSACT;
            break;
        case IP_GPRSACT:
            // Need to check IP address (CIFSR)
            myState = IP_STATUS;
            break;
        case IP_STATUS:
            // Need to open UDP connection
//            myState = UDP_CONNECTING; // XXX
            myState = UDP_CONNECT_OK;
            break;
        case UDP_CONNECTING:
            // Wait a bit
            myState = UDP_CONNECT_OK;
            break;
        case UDP_CONNECT_OK:
            // This should correspond to IDLE. Waiting to send stuff.
            myState = UDP_CONNECT_OK;
            break;
        case UDP_CLOSING:
            // Wait a bit
//            myState = UDP_CLOSED; // XXX
            myState = UDP_CONNECTING;
            break;
        case UDP_CLOSED:
            // Need to open UDP or close GPRS.
            myState = UDP_CONNECTING;
            break;
        case PDP_DEACTIVATING:
            myState = IP_INITIAL;
            break;
        case PDP_FAIL:
            // Everything has died.
            break;
        default: break;
        }
    }


    /**
     * @brief   Ensure serial command valid and delete trailing '\r\n'
     */
    bool verbose = false;
    bool parseCommand(std::string &command) {
        bool valid = false;  // Bool to store whether command is valid.
        // Check starts with A
        if (0 < command.size()) {
            if((command.front() == 'A') && (command.back() == '\n')) {
                valid = true;
                command.pop_back();
                command.pop_back();
            }
            // Print command
            if (verbose) {
                std::string error = "";
                if (!valid) error += " INVALID";
                fprintf(stderr, "command received: \"%s\"%s\n", command.c_str(), error.c_str());
            }
        }
        return valid;
    }
    /**
     * @brief   Work through the state machine, replying as appropriate.
     * @param   command:    String containing the command.
     * @param   reply:      String to contain the response. Must be big enough to fit the full response!
     * @todo    add state machine updates
     * @note    APN must be set to "apn" with no quotes to be accepted.
     */
    void poll(std::string const &command, std::string &reply) {
        // Respond to particular commands when not powered down...
        switch (myState) {
        case POWER_OFF: break;  // do nothing
        case POWERING_UP:
            // send some garbage.
            reply = "vfd";   // garbage when not fully powered. todo replace with random characters
            updateState();
            break;
        case REGISTERING:
            // Wait for some time to pass.
            if(commands.AT == command) { reply.append(replies.AT); }           // Normal response
            else if(commands.CPIN == command) { reply.append(replies.CPIN_TRUE); }   // No need to set a PIN.
            else if(commands.CREG == command) { reply.append(replies.CREG_FALSE); updateState(); }
            else if(commands.CSTT == command) { reply.append(replies.CSTT_FALSE); }
            else if(commands.CIICR == command) { reply.append(replies.CIICR_FALSE); }
            else if(commands.CIFSR == command) { reply.append(replies.CIFSR_FALSE); }
            else if(commands.CIPSTATUS == command) { reply.append(replies.CIPSTATUS_FALSE); }
            else if(commands.CIPSTART == command) { reply.append(replies.CIPSTART_FALSE); }
            else if(commands.CIPSEND == command) { reply.append(replies.CIPSEND_FALSE); }
            else if("123" == command) { reply = "123\r\nERROR\r\n"; }  // Relevant states: SENDING TODO CHECK
            break;
        case IP_INITIAL:
            // Need APN to be set. (CSTT=...)
            if(commands.AT == command) { reply.append(replies.AT); }           // Normal response
            else if(commands.CPIN == command) { reply.append(replies.CPIN_TRUE); }
            else if(commands.CREG == command) { reply.append(replies.CREG_TRUE); }  // Now registered.
            else if(commands.CSTT == command) { reply.append(replies.CSTT_TRUE); updateState(); }
            else if(commands.CIICR == command) { reply.append(replies.CIICR_FALSE); }
            else if(commands.CIFSR == command) { reply.append(replies.CIFSR_FALSE); }
            else if(commands.CIPSTATUS == command) { reply.append(replies.CIPSTATUS_FALSE); }
            else if(commands.CIPSTART == command) { reply.append(replies.CIPSTART_FALSE); }
            else if(commands.CIPSEND == command) { reply.append(replies.CIPSEND_FALSE); }
            else if("123" == command) { reply = "123\r\nERROR\r\n"; }  // Relevant states: SENDING TODO CHECK
            break;
        case IP_START:
            // Need to start GPRS (CIICR)
            if(commands.AT == command) { reply.append(replies.AT); }
            else if(commands.CPIN == command) { reply.append(replies.CPIN_TRUE); }
            else if(commands.CREG == command) { reply.append(replies.CREG_TRUE); }
            else if(commands.CSTT == command) { reply.append(replies.CSTT_FALSE); }    // Can not set APN again!
            else if(commands.CIICR == command) { reply.append(replies.CIICR_TRUE); updateState();}  // Can start GPRS
            else if(commands.CIFSR == command) { reply.append(replies.CIFSR_FALSE); }
            else if(commands.CIPSTATUS == command) { reply.append(replies.CIPSTATUS_START); }
            else if(commands.CIPSTART == command) { reply.append(replies.CIPSTART_FALSE); }
            else if(commands.CIPSEND == command) { reply.append(replies.CIPSEND_FALSE); }
            else if("123" == command) { reply = "123\r\nERROR\r\n"; }  // Relevant states: SENDING TODO CHECK
            break;
        case IP_CONFIGURING:
            // Wait a bit
            updateState();
            break;
        case IP_GPRSACT:
            // Need to check IP address (CIFSR)
            if(commands.AT == command) { reply.append(replies.AT); }
            else if(commands.CPIN == command) { reply.append(replies.CPIN_TRUE); }
            else if(commands.CREG == command) { reply.append(replies.CREG_TRUE); }
            else if(commands.CSTT == command) { reply.append(replies.CSTT_FALSE); }
            else if(commands.CIICR == command) { reply.append(replies.CIICR_FALSE); }  // GPRS already started...
            else if(commands.CIFSR == command) { reply.append(replies.CIFSR_TRUE); updateState(); }  // Check IP address
            else if(commands.CIPSTATUS == command) { reply.append(replies.CIPSTATUS_GPRSACT); }
            else if(commands.CIPSTART == command) { reply.append(replies.CIPSTART_FALSE); }
            else if(commands.CIPSEND == command) { reply.append(replies.CIPSEND_FALSE); }
            else if("123" == command) { reply = "123\r\nERROR\r\n"; }  // Relevant states: SENDING TODO CHECK
            break;
        case IP_STATUS:
            // Need to open UDP connection
            if(commands.AT == command) { reply.append(replies.AT); }
            else if(commands.CPIN == command) { reply.append(replies.CPIN_TRUE); }
            else if(commands.CREG == command) { reply.append(replies.CREG_TRUE); }
            else if(commands.CSTT == command) { reply.append(replies.CSTT_FALSE); }
            else if(commands.CIICR == command) { reply.append(replies.CIICR_FALSE); }
            else if(commands.CIFSR == command) { reply.append(replies.CIFSR_TRUE); }
            else if(commands.CIPSTATUS == command) { reply.append(replies.CIPSTATUS_GPRSACT); }
            else if(commands.CIPSTART == command) { reply.append(replies.CIPSTART_TRUE); updateState(); }  // Open UDP
            else if(commands.CIPSEND == command) { reply.append(replies.CIPSEND_FALSE); }
            else if("123" == command) { reply = "123\r\nERROR\r\n"; }  // Relevant states: SENDING TODO CHECK
            break;
        case UDP_CONNECTING:
            // Wait a bit
            updateState();
            break;
        case UDP_CONNECT_OK:
            // This should correspond to IDLE. Waiting to send stuff.
            if(commands.AT == command) { reply.append(replies.AT); }
            else if(commands.CPIN == command) { reply.append(replies.CPIN_TRUE); }
            else if(commands.CREG == command) { reply.append(replies.CREG_TRUE); }
            else if(commands.CSTT == command) { reply.append(replies.CSTT_FALSE); }
            else if(commands.CIICR == command) { reply.append(replies.CIICR_FALSE); }
            else if(commands.CIFSR == command) { reply.append(replies.CIFSR_TRUE); }
            else if(commands.CIPSTATUS == command) { reply.append(replies.CIPSTATUS_CONNECTED); }
            else if(commands.CIPSTART == command) { reply.append(replies.CIPSTART_FALSE); }
            else if(commands.CIPSEND == command) { reply.append(replies.CIPSEND_TRUE); }
            else if("123" == command) { reply = "123\r\nSEND OK\r\n"; }  // todo this must depend on the cipsend being asked.
            break;
        case UDP_CLOSING:
            // Wait a bit
            updateState();
            break;
        case UDP_CLOSED:
            // Need to open UDP or close GPRS.
            if(commands.AT == command) { reply.append(replies.AT); }
            else if(commands.CPIN == command) { reply.append(replies.CPIN_TRUE); }
            else if(commands.CREG == command) { reply.append(replies.CREG_TRUE); }
            else if(commands.CSTT == command) { reply.append(replies.CSTT_FALSE); }
            else if(commands.CIICR == command) { reply.append(replies.CIICR_FALSE); }
            else if(commands.CIFSR == command) { reply.append(replies.CIFSR_TRUE); }
            else if(commands.CIPSTATUS == command) { reply.append(replies.CIPSTATUS_START); } // todo check
            else if(commands.CIPSTART == command) { reply.append(replies.CIPSTART_TRUE); updateState();}
            else if(commands.CIPSEND == command) { reply.append(replies.CIPSEND_FALSE); }
            else if("123" == command) { reply = "123\r\nERROR\r\n"; }
            break;
        case PDP_DEACTIVATING:
            if(commands.AT == command) { reply.append(replies.AT); }           // Normal response
            else if(commands.CPIN == command) { reply.append(replies.CPIN_TRUE); }   // No need to set a PIN.
            else if(commands.CREG == command) { reply.append(replies.CREG_TRUE); }
            else if(commands.CSTT == command) { reply.append(replies.CSTT_FALSE); }
            else if(commands.CIICR == command) { reply.append(replies.CIICR_FALSE); }
            else if(commands.CIFSR == command) { reply.append(replies.CIFSR_FALSE); }
            else if(commands.CIPSTATUS == command) { reply.append(replies.CIPSTATUS_PDPDEACT); }
            else if(commands.CIPSTART == command) { reply.append(replies.CIPSTART_FALSE); }
            else if(commands.CIPSEND == command) { reply.append(replies.CIPSEND_FALSE); }
            else if("123" == command) { reply = "123\r\nERROR\r\n"; }  // Relevant states: SENDING TODO CHECK
            updateState();
            break;
        case PDP_FAIL:
            // Everything has died.
            if(commands.AT == command) { reply.append(replies.AT); }           // Normal response
            else if(commands.CPIN == command) { reply.append(replies.CPIN_TRUE); }   // No need to set a PIN.
            else if(commands.CREG == command) { reply.append(replies.CREG_TRUE); }
            else if(commands.CSTT == command) { reply.append(replies.CSTT_FALSE); }
            else if(commands.CIICR == command) { reply.append(replies.CIICR_FALSE); }
            else if(commands.CIFSR == command) { reply.append(replies.CIFSR_FALSE); }
            else if(commands.CIPSTATUS == command) { reply.append(replies.CIPSTATUS_PDPDEACT); }
            else if(commands.CIPSTART == command) { reply.append(replies.CIPSTART_FALSE); }
            else if(commands.CIPSEND == command) { reply.append(replies.CIPSEND_FALSE); }
            else if("123" == command) { reply = "123\r\nERROR\r\n"; }  // Relevant states: SENDING TODO CHECK
            break;
        default: break;
        }
    }

    // Trigger fail states:
    // This triggers a dead-end state caused by signal loss during UDP connection
    void triggerPDPDeactFail() { myState = PDP_FAIL; }
    // This triggers a fail state where the SIM900 carries on responding normally.
    void triggerInvisibleFail() { myState = INVISIBLE_FAIL; }

    // emulate pin toggle:
    bool oldPinState;
    uint_fast8_t startTime;
    static constexpr uint_fast8_t minPowerPinToggleVT = 2; // Pin must be set high for at least 2 seconds to register.

    /**
     * @brief keep track of power pin
     */
    void pollPowerPin(bool high) {
        if(high) {
            if (!oldPinState)startTime = getSecondsVT();
            else  if (minPowerPinToggleVT >= getElapsedSecondsVT(startTime, getSecondsVT())) {  // XXX
                if (myState == POWER_OFF) myState = POWERING_UP;
                else myState = POWER_OFF;
            }
        }
        oldPinState = high;
    }
};

// Emulates blocking soft serial class.
class SoftSerialSimulator final : public Stream
    {
    private:


    public:
    // Data available to be read().
    static std::string toBeRead; // XXX make private
        bool verbose = false;

        // Reset to clear state before a new test.
        static void reset() { written = ""; toBeRead = ""; }

        // Data written (with the write() call) to this Stream, outbound.
        static std::string written;

        // Add another char for read() to pick up.
        static void addCharToRead(const char c) { toBeRead += c; }
        // Add a whole string for read() to pick up.
        static void addCharToRead(const std::string &s) { toBeRead += s; }

        // Method from Stream.
        virtual size_t write(uint8_t uc) override
        {
            const char c = (char)uc;
            if(verbose) { if(isprint(c)) { fprintf(stderr, "<%c\n", c); } else { fprintf(stderr, "< %d\n", (int)c); } }
            written += c;
            return(1);
        }
        // Method from Stream.
        virtual int read() override
        {
            if(0 == toBeRead.size()) { return(-1); }
            const char c = toBeRead.front();
            if(verbose) { if(isprint(c)) { fprintf(stderr, ">%c\n", c); } else { fprintf(stderr, "> %d\n", (int)c); } }
            toBeRead.erase(0, 1);
            return(c);
        }
        // Method from Stream.
        virtual int available() override { return(-1); }
        // Method from Stream.
        virtual int peek() override { return(-1); }
        // Method from Stream.
        virtual void flush() override { }
        // Method from Serial.
        void begin(unsigned long) { }
        void end();
    };
std::string SoftSerialSimulator::toBeRead = "";
std::string SoftSerialSimulator::written = "";
// Singleton instance.
static SoftSerialSimulator serialConnection;

/**
 * @brief class that holds emulator and serial object.
 */
class SIM900 {
private:

public:
    // actual emulator
    SIM900StateEmulator emu;

    /**
     * @brief   update emulator state
     * @param   written: buffer written to by OTSIM900Link. WARNING! This must contain a full and valid command
     *          and is cleared after it is read from!
     * @param   toBeRead: buffer to be read by OTSIM900Link. WARNING! This is must be cleared by OTSIM900Link!
     */
    void poll(std::string &written, std::string&toBeRead, bool powerPin) {
        emu.pollPowerPin(powerPin);
        if(emu.parseCommand(written)) emu.poll(written, toBeRead);
        written.clear();
    }
    void setVerbose(bool verbose) { serialConnection.verbose = verbose; emu.verbose = verbose; }
};
}


// Test the getter function definitely does what it should.
TEST(OTSIM900Link, getterFunction)
{
    const char SIM900_PIN[] = "1111";
    const OTSIM900Link::OTSIM900LinkConfig_t SIM900Config(false, SIM900_PIN, NULL, NULL, NULL);
    EXPECT_EQ(SIM900_PIN[0], SIM900Config.get((const uint8_t *)SIM900Config.PIN));
}

// Test for general sanity of OTSIM900Link.
// Make sure that an instance can be created and does not die horribly.
// Underlying simulated serial/SIM900 never accepts data or responds, eg like a dead card.
TEST(OTSIM900Link,basicsDeadCard)
{
    const bool verbose = false;

    class NULLSerialStream final : public Stream
      {
      public:
        void begin(unsigned long) { }
        void begin(unsigned long, uint8_t);
        void end();

        virtual size_t write(uint8_t c) override { if(verbose) { fprintf(stderr, "%c\n", (char) c); } return(0); }
        virtual int available() override { return(-1); }
        virtual int read() override { return(-1); }
        virtual int peek() override { return(-1); }
        virtual void flush() override { }
      };
    const char SIM900_PIN[] = "1111";
    const char SIM900_APN[] = "apn";
    const char SIM900_UDP_ADDR[] = "0.0.0.0"; // ORS server
    const char SIM900_UDP_PORT[] = "9999";
    const OTSIM900Link::OTSIM900LinkConfig_t SIM900Config(false, SIM900_PIN, SIM900_APN, SIM900_UDP_ADDR, SIM900_UDP_PORT);
    const OTRadioLink::OTRadioChannelConfig l0Config(&SIM900Config, true);
    OTSIM900Link::OTSIM900Link<0, 0, 0, getSecondsVT, NULLSerialStream> l0;
    EXPECT_TRUE(l0.configure(1, &l0Config));
    EXPECT_TRUE(l0.begin());
    EXPECT_EQ(OTSIM900Link::INIT, l0._getState());
    // Try to hang just by calling poll() repeatedly.
    for(int i = 0; i < 100; ++i) { l0.poll(); }
    EXPECT_GE(OTSIM900Link::START_UP, l0._getState()) << "should keep trying to start with GET_STATE, RETRY_GET_STATE";
    // ...
    l0.end();
}

// Test usability of SoftSerialSimulator, eg can it compile.
TEST(OTSIM900Link, SoftSerialSimulatorTest)
{
    // Clear out any serial state.
    SIM900Emu::serialConnection.reset();

    const char SIM900_PIN[] = "1111";
    const char SIM900_APN[] = "apn";
    const char SIM900_UDP_ADDR[] = "0.0.0.0"; // ORS server
    const char SIM900_UDP_PORT[] = "9999";
    const OTSIM900Link::OTSIM900LinkConfig_t SIM900Config(false, SIM900_PIN, SIM900_APN, SIM900_UDP_ADDR, SIM900_UDP_PORT);
    const OTRadioLink::OTRadioChannelConfig l0Config(&SIM900Config, true);
    OTSIM900Link::OTSIM900Link<0, 0, 0, getSecondsVT, SIM900Emu::SoftSerialSimulator> l0;
    EXPECT_TRUE(l0.configure(1, &l0Config));
    EXPECT_TRUE(l0.begin());
    EXPECT_EQ(OTSIM900Link::INIT, l0._getState());
}

// Test usability of SIM900 emulator, eg can it compile.
TEST(OTSIM900Link, SIM900EmulatorTest)
{
    // Clear out any serial state.
    SIM900Emu::serialConnection.reset();
    SIM900Emu::SIM900 sim900;

//    SIM900Emu::serialConnection.verbose = true;
//    sim900.setVerbose(true); // verbose debug.

    const char SIM900_PIN[] = "1111";
    const char SIM900_APN[] = "apn";
    const char SIM900_UDP_ADDR[] = "0.0.0.0"; // ORS server
    const char SIM900_UDP_PORT[] = "9999";
    const OTSIM900Link::OTSIM900LinkConfig_t SIM900Config(false, SIM900_PIN, SIM900_APN, SIM900_UDP_ADDR, SIM900_UDP_PORT);
    const OTRadioLink::OTRadioChannelConfig l0Config(&SIM900Config, true);
    OTSIM900Link::OTSIM900Link<0, 0, 0, getSecondsVT, SIM900Emu::SoftSerialSimulator> l0;
    EXPECT_TRUE(l0.configure(1, &l0Config));
    EXPECT_TRUE(l0.begin());
    EXPECT_EQ(OTSIM900Link::INIT, l0._getState());

    // Try to hang just by calling poll() repeatedly.
    for(int i = 0; i < 100; ++i) {
        std::string replyBuffer = "";
        incrementVTOneCycle();
        l0.poll();
        incrementVTOneCycle();
        sim900.poll(SIM900Emu::serialConnection.written, replyBuffer, l0._isPinHigh());
        SIM900Emu::serialConnection.addCharToRead(replyBuffer);
//        if(replyBuffer.size()) fprintf(stderr, "toBeRead:\n%s\n", SIM900Emu::serialConnection.toBeRead.c_str());
    }

    // ...
    l0.end();
}

// Walk through state space of OTSIM900Link.
// Make sure that an instance can be created and does not die horribly.
// Is meant to mainly walk through all the normal expected SIM900 behaviour when all is well.
// Other tests can look at error handling including unexpected/garbage responses.
namespace B1
{
const bool verbose = false;

// Does a simple simulation of SIM900, responding sensibly to all commands needed by the OTSIM900Link impl.
// Allows for exercise of every major non-PANIC state of the OTSIM900Link implementation.
class GoodSimulator final : public Stream
{
public:
    // Events exposed.
    static bool haveSeenCommandStart;

private:
    // Command being collected from OTSIM900Link.
    bool waitingForCommand = true;
    bool collectingCommand = false;
    // Entire request starting "AT"; no trailing CR or LF stored.
    std::string command;

    // Reply (postfix) being returned to OTSIM900Link: empty if none.
    std::string reply;
    // Keep track (crudely) of state. Corresponds to OTSIM900LinkState values.
    SIM900Emu::SIM900StateEmulator sim900;

public:
    void begin(unsigned long) { }
    void begin(unsigned long, uint8_t);
    void end();

    virtual size_t write(uint8_t uc) override
    {
        const char c = (char)uc;
        if(waitingForCommand) {
            // Look for leading 'A' of 'AT' to start a command.
            if('A' == c) {
            waitingForCommand = false;
            collectingCommand = true;
            command = 'A';
            haveSeenCommandStart = true; // Note at least one command start.
            }
        } else {
            // Look for CR (or LF) to terminate a command.
            if(('\r' == c) || ('\n' == c)) {
                waitingForCommand = true;
                collectingCommand = false;
                if(verbose) { fprintf(stderr, "command received: %s\n", command.c_str()); }
                // Respond to particular commands...
                sim900.poll(command, reply);
            }
            else if(collectingCommand) { command += c; }
        }
        if(verbose) { if(isprint(c)) { fprintf(stderr, "<%c\n", c); } else { fprintf(stderr, "< %d\n", (int)c); } }
        return(1);
    }
    virtual int read() override
    {
        if(0 == reply.size()) { return(-1); }
        const char c = reply[0];
        if(verbose) { if(isprint(c)) { fprintf(stderr, ">%c\n", c); } else { fprintf(stderr, "> %d\n", (int)c); } }
        reply.erase(0, 1);
        return(c);
    }
    virtual int available() override { return(-1); }
    virtual int peek() override { return(-1); }
    virtual void flush() override { }
};
// Events exposed.
bool GoodSimulator::haveSeenCommandStart = false;
}
TEST(OTSIM900Link,basicsSimpleSimulator)
{
//    const bool verbose = B1::verbose;

    srandom((unsigned)::testing::UnitTest::GetInstance()->random_seed()); // Seed random() for use in simulator; --gtest_shuffle will force it to change.

    // Reset static state to make tests re-runnable.
    B1::GoodSimulator::haveSeenCommandStart = false;

    // Vector of bools containing states to check. This covers all states expected in normal use. RESET and PANIC are not covered.
    std::vector<bool> statesChecked(OTSIM900Link::RESET, false);
    // Message to send.
    const char message[] = "123";

    const char SIM900_PIN[] = "1111";
    const char SIM900_APN[] = "apn";
    const char SIM900_UDP_ADDR[] = "0.0.0.0"; // ORS server
    const char SIM900_UDP_PORT[] = "9999";
    const OTSIM900Link::OTSIM900LinkConfig_t SIM900Config(false, SIM900_PIN, SIM900_APN, SIM900_UDP_ADDR, SIM900_UDP_PORT);
    const OTRadioLink::OTRadioChannelConfig l0Config(&SIM900Config, true);


    ASSERT_FALSE(B1::GoodSimulator::haveSeenCommandStart);
    OTSIM900Link::OTSIM900Link<0, 0, 0, getSecondsVT, B1::GoodSimulator> l0;
    EXPECT_TRUE(l0.configure(1, &l0Config));
    EXPECT_TRUE(l0.begin());
    EXPECT_EQ(OTSIM900Link::INIT, l0._getState());

    // Try to hang just by calling poll() repeatedly.
    for(int i = 0; i < 100; ++i) { incrementVTOneCycle(); statesChecked[l0._getState()] = true; l0.poll(); if(l0._getState() == OTSIM900Link::IDLE) break;}
    // Queue a message to send.
    l0.queueToSend((const uint8_t *)message, (uint8_t)sizeof(message)-1, (int8_t) 0, OTRadioLink::OTRadioLink::TXnormal);
    for(int i = 0; i < 100; ++i) { incrementVTOneCycle(); statesChecked[l0._getState()] = true; l0.poll(); }
    EXPECT_TRUE(B1::GoodSimulator::haveSeenCommandStart) << "should see some attempt to communicate with SIM900";
    for(size_t i = 0; i < OTSIM900Link::RESET; i++)
        { EXPECT_TRUE(statesChecked[i]) << "state " << i << " not seen."; } // Check what states have been seen.
    // ...
    l0.end();
}


namespace B2 {
const bool verbose = false;

// Gets to CHECK_PIN state and then starts spewing random characters..
// Allows for checking getResponse can deal with invalid input, and tests the RESET state.
class GarbageSimulator final : public Stream
  {
  public:
    // Events exposed.
    static bool haveSeenCommandStart;

  private:
    // Command being collected from OTSIM900Link.
    bool waitingForCommand = true;
    bool collectingCommand = false;
    // Entire request starting "AT"; no trailing CR or LF stored.
    std::string command;

    // Reply (postfix) being returned to OTSIM900Link: empty if none.
    std::string reply;

    // Keep track (crudely) of state. Corresponds to OTSIM900LinkState values.
    uint8_t sim900LinkState = 0;

  public:
    void begin(unsigned long) { }
    void begin(unsigned long, uint8_t);
    void end();

    virtual size_t write(uint8_t uc) override
    {
        const char c = (char)uc;
        if(waitingForCommand)
        {
            // Look for leading 'A' of 'AT' to start a command.
            if('A' == c) {
                waitingForCommand = false;
                collectingCommand = true;
                command = 'A';
                haveSeenCommandStart = true; // Note at least one command start.
            }
        } else {
            // Look for CR (or LF) to terminate a command.
            if(('\r' == c) || ('\n' == c)) {
                waitingForCommand = true;
                collectingCommand = false;
                if(verbose) { fprintf(stderr, "command received: %s\n", command.c_str()); }
                if("AT" == command) { // Relevant states: GET_STATE, RETRY_GET_STATE, START_UP
                    if(sim900LinkState == OTSIM900Link::INIT) {
                        reply = "vfd";  // garbage to force into RETRY_GET_STATE
                        sim900LinkState = OTSIM900Link::GET_STATE;
                    } else reply = "AT\r\n\r\nOK\r\n";
                } else {
                    // spew out garbage...
                    reply.resize(500);
                    for(size_t i = 0; i < 500; i++) {
                        reply[i] = char(random() & 0xff);
                    }
                }
            } else if(collectingCommand) { command += c; }
        }
        if(verbose) { if(isprint(c)) { fprintf(stderr, "<%c\n", c); } else { fprintf(stderr, "< %d\n", (uint8_t)c); } }
        return(1);
    }
    virtual int read() override
    {
        if(0 == reply.size()) { return(-1); }
        const char c = reply[0];
        if(verbose) { if(isprint(c)) { fprintf(stderr, ">%c\n", c); } else { fprintf(stderr, "> %d\n", (uint8_t)c); } }
        reply.erase(0, 1);
        return(c);
    }
    virtual int available() override { return(-1); }
    virtual int peek() override { return(-1); }
    virtual void flush() override { }
  };
// Events exposed.
bool GarbageSimulator::haveSeenCommandStart = false;
}

TEST(OTSIM900Link,GarbageTestSimulator)
{
//    const bool verbose = B2::verbose;

    // Seed random() for use in simulator; --gtest_shuffle will force it to change.
    srandom((unsigned) ::testing::UnitTest::GetInstance()->random_seed());

    // Reset static state to make tests re-runnable.
    B2::GarbageSimulator::haveSeenCommandStart = false;

    // Vector of bools containing states to check. This covers all states expected in normal use. RESET and PANIC are not covered.
    std::vector<bool> statesChecked(OTSIM900Link::RESET, false);
    // Message to send.

    const char SIM900_PIN[] = "1111";
    const char SIM900_APN[] = "apn";
    const char SIM900_UDP_ADDR[] = "0.0.0.0"; // ORS server
    const char SIM900_UDP_PORT[] = "9999";
    const OTSIM900Link::OTSIM900LinkConfig_t SIM900Config(false, SIM900_PIN, SIM900_APN, SIM900_UDP_ADDR, SIM900_UDP_PORT);
    const OTRadioLink::OTRadioChannelConfig l0Config(&SIM900Config, true);

    ASSERT_FALSE(B2::GarbageSimulator::haveSeenCommandStart);
    OTSIM900Link::OTSIM900Link<0, 0, 0, getSecondsVT, B2::GarbageSimulator> l0;
    EXPECT_TRUE(l0.configure(1, &l0Config));
    EXPECT_TRUE(l0.begin());
    EXPECT_EQ(OTSIM900Link::INIT, l0._getState());

    // Try to hang just by calling poll() repeatedly.
    for(int i = 0; i < 100; ++i) { incrementVTOneCycle(); statesChecked[l0._getState()] = true; l0.poll(); if(l0._getState() == OTSIM900Link::IDLE) break;}
    EXPECT_TRUE(B2::GarbageSimulator::haveSeenCommandStart) << "should see some attempt to communicate with SIM900";
    EXPECT_TRUE(statesChecked[OTSIM900Link::INIT]) << "state GET_STATE not seen.";  // Check what states have been seen.
    EXPECT_TRUE(statesChecked[OTSIM900Link::GET_STATE]) << "state RETRY_GET_STATE not seen.";  // Check what states have been seen.
    EXPECT_TRUE(statesChecked[OTSIM900Link::START_UP]) << "state START_UP not seen.";  // Check what states have been seen.
    EXPECT_TRUE(statesChecked[OTSIM900Link::CHECK_PIN]) << "state CHECK_PIN not seen.";  // Check what states have been seen.
    EXPECT_TRUE(statesChecked[OTSIM900Link::RESET]) << "state RESET not seen.";  // Check what states have been seen.

    // ...
    l0.end();
}


// Simulate resetting the SIM900 due sending the maximum allowed value of message counter.
namespace B3
{
const bool verbose = false;

// Gets the SIM900 to a ready to send state and then forces a reset.
// First will stop responding, then will start up again and do sends.
class MessageCountResetSimulator final : public Stream
  {
  public:
    // Events exposed.
    static bool haveSeenCommandStart;

  private:
    // Command being collected from OTSIM900Link.
    bool waitingForCommand = true;
    bool collectingCommand = false;
    // Entire request starting "AT"; no trailing CR or LF stored.
    std::string command;

    // Reply (postfix) being returned to OTSIM900Link: empty if none.
    std::string reply;

    // Keep track (crudely) of state. Corresponds to OTSIM900LinkState values.
    SIM900Emu::SIM900StateEmulator sim900;

  public:
    void begin(unsigned long) { }
    void begin(unsigned long, uint8_t);
    void end();

    virtual size_t write(uint8_t uc) override
      {
      const char c = (char)uc;
      if(waitingForCommand)
        {
        // Look for leading 'A' of 'AT' to start a command.
        if('A' == c)
          {
          waitingForCommand = false;
          collectingCommand = true;
          command = 'A';
          haveSeenCommandStart = true; // Note at least one command start.
          }
        }
      else
        {
        // Look for CR (or LF) to terminate a command.
        if(('\r' == c) || ('\n' == c))
          {
            waitingForCommand = true;
            collectingCommand = false;
            if(verbose) { fprintf(stderr, "command received: %s\n", command.c_str()); }
                sim900.poll(command, reply);
          }
        else if(collectingCommand) { command += c; }
        }
      if(verbose) { if(isprint(c)) { fprintf(stderr, "<%c\n", c); } else { fprintf(stderr, "< %d\n", (int)c); } }
      return(1);
      }
    virtual int read() override
        {
        if(0 == reply.size()) { return(-1); }
        const char c = reply[0];
        if(verbose) { if(isprint(c)) { fprintf(stderr, ">%c\n", c); } else { fprintf(stderr, "> %d\n", (int)c); } }
        reply.erase(0, 1);
        return(c);
        }
    virtual int available() override { return(-1); }
    virtual int peek() override { return(-1); }
    virtual void flush() override { }
  };
// Events exposed.
bool MessageCountResetSimulator::haveSeenCommandStart = false;
}
TEST(OTSIM900Link, MessageCountResetTest)
{
//        const bool verbose = B3::verbose;

        srandom((unsigned)::testing::UnitTest::GetInstance()->random_seed()); // Seed random() for use in simulator; --gtest_shuffle will force it to change.

        // Reset static state to make tests re-runnable.
        B3::MessageCountResetSimulator::haveSeenCommandStart = false;

        // Vector of bools containing states to check. This covers all states expected in normal use. RESET and PANIC are not covered.
        std::vector<bool> statesChecked(OTSIM900Link::RESET, false);
        // Message to send.
        const char message[] = "123";

        const char SIM900_PIN[] = "1111";
        const char SIM900_APN[] = "apn";
        const char SIM900_UDP_ADDR[] = "0.0.0.0"; // ORS server
        const char SIM900_UDP_PORT[] = "9999";
        const OTSIM900Link::OTSIM900LinkConfig_t SIM900Config(false, SIM900_PIN, SIM900_APN, SIM900_UDP_ADDR, SIM900_UDP_PORT);
        const OTRadioLink::OTRadioChannelConfig l0Config(&SIM900Config, true);


        ASSERT_FALSE(B3::MessageCountResetSimulator::haveSeenCommandStart);
        OTSIM900Link::OTSIM900Link<0, 0, 0, getSecondsVT, B3::MessageCountResetSimulator> l0;
        EXPECT_TRUE(l0.configure(1, &l0Config));
        EXPECT_TRUE(l0.begin());
        EXPECT_EQ(OTSIM900Link::INIT, l0._getState());

        // Get to IDLE state
        EXPECT_FALSE(l0.isPowered());
        for(int i = 0; i < 20; ++i) { l0.poll(); secondsVT += 12; if(l0._getState() == OTSIM900Link::IDLE) break;}
//        EXPECT_TRUE(l0.isPowered()); //FIXME test broken due to implementation change (DE20161128)

        // Queue a message to send. ResetSimulator should reply PDP DEACT which should trigger a reset.
        int sendCounter = 0;
        for( sendCounter = 0; sendCounter < 300; sendCounter++) {
            if (!l0.isPowered()) break;
            l0.queueToSend((const uint8_t *)message, (uint8_t)sizeof(message)-1, (int8_t) 0, OTRadioLink::OTRadioLink::TXnormal);
            for(int j = 0; j < 10; ++j) { incrementVTOneCycle(); if (!l0.isPowered()) break; l0.poll(); }
        }
        EXPECT_FALSE(l0.isPowered()) << "Expected l0.isPowered to be false.";
        EXPECT_EQ(255, sendCounter)  << "Expected 255 messages sent."; // FIXME test broken due to implementation change (DE20161128)
        secondsVT += 15;
        l0.poll();
//        EXPECT_EQ(OTSIM900Link::START_UP, l0._getState()) << "Expected state to be START_UP."; FIXME test broken due to implementation change (DE20161128)
        incrementVTOneCycle();
        l0.poll();
//        EXPECT_TRUE(l0.isPowered())  << "Expected l0.isPowered to be true."; FIXME test broken due to implementation change (DE20161128)

        for(int i = 0; i < 20; ++i) { incrementVTOneCycle(); l0.poll(); if(l0._getState() == OTSIM900Link::IDLE) break;}

//        EXPECT_EQ(OTSIM900Link::IDLE, l0._getState()) << "Expected state to be IDLE."; FIXME resetting not yet implemented in emulator! (DE20161128)

        // ...
        l0.end();
}


// Simulate resetting the SIM900.
namespace B4
{
const bool verbose = false;

// Gets the SIM900 to a ready to send state and then forces a reset.
// First will stop responding, then will start up again and do sends.
class PDPDeactResetSimulator final : public Stream
  {
  public:
    // Events exposed.
    static bool haveSeenCommandStart;

  private:
    // Command being collected from OTSIM900Link.
    bool waitingForCommand = true;
    bool collectingCommand = false;
    // Entire request starting "AT"; no trailing CR or LF stored.
    std::string command;

    // Reply (postfix) being returned to OTSIM900Link: empty if none.
    std::string reply;

    // Keep track (crudely) of state. Corresponds to OTSIM900LinkState values.
    uint8_t sim900LinkState = 0;

    // Prepare the SIM900 for testing by bringing it into a ready-to-send state.
    bool isSIM900Prepared = false;
    void prepareSIM900() {
        // Respond to particular commands...
        if("AT+CPIN?" == command) { reply = "AT+CPIN?\r\n\r\n+CPIN: READY\r\n\r\nOK\r\n"; }  // Relevant states: CHECK_PIN
        else if("AT+CREG?" == command) { reply = "AT+CREG?\r\n\r\n+CREG: 0,5\r\n\r\n'OK\r\n"; } // Relevant states: WAIT_FOR_REGISTRATION
        else if("AT+CSTT=apn" == command) { reply =  "AT+CSTT\r\n\r\nOK\r"; } // Relevant states: SET_APN
        else if("AT+CIPSTATUS" == command) {
            switch (sim900LinkState){
                case OTSIM900Link::START_UP:  // GPRS inactive)
                    sim900LinkState = OTSIM900Link::START_GPRS;
                    reply = "AT+CIPSTATUS\r\n\r\nOK\r\n\r\nSTATE: IP START\r\n";
                    break;
                case OTSIM900Link::START_GPRS:          // GPRS is activated.
                    sim900LinkState = OTSIM900Link::GET_IP;
                    reply = "AT+CIPSTATUS\r\n\r\nOK\r\n\r\nSTATE: IP GPRSACT\r\n";
                    break;
                case OTSIM900Link::GET_IP:    // UDP connected.
                    sim900LinkState = OTSIM900Link::IDLE;
                    reply = "AT+CIPSTATUS\r\n\r\nOK\r\nSTATE: CONNECT OK\r\n";
                    break;
                default: break;
            }
        }  // Relevant states: START_GPRS, WAIT_FOR_UDP
        else if("AT+CIICR" == command) { reply = "AT+CIICR\r\n\r\nOK\r\n"; }  // Relevant states: START_GPRS
        else if("AT+CIFSR" == command) { reply = "AT+CIFSR\r\n\r\n172.16.101.199\r\n"; }  // Relevant States: GET_IP
        else if("AT+CIPSTART=\"UDP\",\"0.0.0.0\",\"9999\"" == command) { reply = "AT+CIPSTART=\"UDP\",\"0.0.0.0\",\"9999\"\r\n\r\nOK\r\n\r\nCONNECT OK\r\n"; }  // Relevant states: OPEN_UDP
    }

  public:
    void begin(unsigned long) { }
    void begin(unsigned long, uint8_t);
    void end();

    virtual size_t write(uint8_t uc) override
      {
      const char c = (char)uc;
      if(waitingForCommand)
        {
        // Look for leading 'A' of 'AT' to start a command.
        if('A' == c)
          {
          waitingForCommand = false;
          collectingCommand = true;
          command = 'A';
          haveSeenCommandStart = true; // Note at least one command start.
          }
        }
      else
        {
        // Look for CR (or LF) to terminate a command.
        if(('\r' == c) || ('\n' == c))
          {
            waitingForCommand = true;
            collectingCommand = false;
            if(verbose) { fprintf(stderr, "command received: %s\n", command.c_str()); }
            if("AT" == command) {  // Relevant states: GET_STATE, RETRY_GET_STATE, START_UP
                reply = "AT\r\n\r\nOK\r\n";
                sim900LinkState = OTSIM900Link::START_UP; // Hacky way of synchronising the internal state after reset (AT is only used when restarting)..
            }
            else if (sim900LinkState < OTSIM900Link::IDLE)  { prepareSIM900(); } // 9 corresponds to IDLE
            else if("AT+CIPSTATUS" == command) { reply = (random() & 0x01) ? "AT+CIPSTATUS\r\n\r\nOK\r\nSTATE: CONNECT OK\r\n" : "AT+CIPSTATUS\r\n\r\nOK\r\nSTATE: PDP-DEACT"; }
            else if("AT+CIPSEND=3" == command) { reply = "AT+CIPSEND=3\r\n\r\n>"; }  // Relevant states:  SENDING
            else if("123" == command) { reply = "123\r\nSEND OK\r\n"; }  // Relevant states: SENDING
          }
        else if(collectingCommand) { command += c; }
        }
      if(verbose) { if(isprint(c)) { fprintf(stderr, "<%c\n", c); } else { fprintf(stderr, "< %d\n", (int)c); } }
      return(1);
      }
    virtual int read() override
        {
        if(0 == reply.size()) { return(-1); }
        const char c = reply[0];
        if(verbose) { if(isprint(c)) { fprintf(stderr, ">%c\n", c); } else { fprintf(stderr, "> %d\n", (int)c); } }
        reply.erase(0, 1);
        return(c);
        }
    virtual int available() override { return(-1); }
    virtual int peek() override { return(-1); }
    virtual void flush() override { }
  };
// Events exposed.
bool PDPDeactResetSimulator::haveSeenCommandStart = false;
}
TEST(OTSIM900Link, PDPDeactResetTest)
{
//        const bool verbose = B3::verbose;

        srandom((unsigned)::testing::UnitTest::GetInstance()->random_seed()); // Seed random() for use in simulator; --gtest_shuffle will force it to change.

        // Reset static state to make tests re-runnable.
        B4::PDPDeactResetSimulator::haveSeenCommandStart = false;

        // Vector of bools containing states to check. This covers all states expected in normal use. RESET and PANIC are not covered.
        std::vector<bool> statesChecked(OTSIM900Link::RESET, false);
        // Message to send.
        const char message[] = "123";

        const char SIM900_PIN[] = "1111";
        const char SIM900_APN[] = "apn";
        const char SIM900_UDP_ADDR[] = "0.0.0.0"; // ORS server
        const char SIM900_UDP_PORT[] = "9999";
        const OTSIM900Link::OTSIM900LinkConfig_t SIM900Config(false, SIM900_PIN, SIM900_APN, SIM900_UDP_ADDR, SIM900_UDP_PORT);
        const OTRadioLink::OTRadioChannelConfig l0Config(&SIM900Config, true);


        ASSERT_FALSE(B4::PDPDeactResetSimulator::haveSeenCommandStart);
        OTSIM900Link::OTSIM900Link<0, 0, 0, getSecondsVT, B4::PDPDeactResetSimulator> l0;
        EXPECT_TRUE(l0.configure(1, &l0Config));
        EXPECT_TRUE(l0.begin());
        EXPECT_EQ(OTSIM900Link::INIT, l0._getState());

        // Get to IDLE state
        EXPECT_FALSE(l0.isPowered());
        for(int i = 0; i < 20; ++i) { incrementVTOneCycle(); statesChecked[l0._getState()] = true; l0.poll(); if(l0._getState() == OTSIM900Link::IDLE) break;}
//        EXPECT_TRUE(l0.isPowered()); FIXME test broken due to implementation change (DE20161128)

        // Queue a message to send. ResetSimulator should reply PDP DEACT which should trigger a reset.
        for( int i = 0; i < 300; i++) {
            if (!l0.isPowered()) break;
            l0.queueToSend((const uint8_t *)message, (uint8_t)sizeof(message)-1, (int8_t) 0, OTRadioLink::OTRadioLink::TXnormal);
            for(int j = 0; j < 10; ++j) { incrementVTOneCycle(); if (!l0.isPowered()) break; l0.poll(); }
        }
        EXPECT_FALSE(l0.isPowered()) << "Expected l0.isPowered to be false.";
        secondsVT += 12;
        l0.poll();
//        EXPECT_EQ(OTSIM900Link::START_UP, l0._getState()) << "Expected state to be START_UP."; FIXME test broken due to implementation change (DE20161128)
        incrementVTOneCycle();
        l0.poll();
//        EXPECT_TRUE(l0.isPowered())  << "Expected l0.isPowered to be true."; FIXME test broken due to implementation change (DE20161128)

        for(int i = 0; i < 20; ++i) { incrementVTOneCycle(); l0.poll(); if(l0._getState() == OTSIM900Link::IDLE) break;}

        EXPECT_EQ(OTSIM900Link::IDLE, l0._getState()) << "Expected state to be IDLE.";

        // ...
        l0.end();
}


// Simulate resetting the SIM900. XXX
//namespace B5
//{
//const bool verbose = false;
//
//// Gets the SIM900 to a ready to send state and then forces a reset.
//// First will stop responding, then will start up again and do sends.
//class PowerStateSimulator final : public Stream
//  {
//  public:
//    // Events exposed.
//    static bool haveSeenCommandStart;
//    static bool powered;
//
//  private:
//    // Command being collected from OTSIM900Link.
//    bool waitingForCommand = true;
//    bool collectingCommand = false;
//    // Entire request starting "AT"; no trailing CR or LF stored.
//    std::string command;
//
//    // Reply (postfix) being returned to OTSIM900Link: empty if none.
//    std::string reply;
//
//    // Keep track (crudely) of state. Corresponds to OTSIM900LinkState values.
//    uint8_t sim900LinkState = 0;
//
//    // Prepare the SIM900 for testing by bringing it into a ready-to-send state.
//    bool isSIM900Prepared = false;
//    void prepareSIM900() {
//        // Respond to particular commands...
//        if("AT+CPIN?" == command) { reply = "AT+CPIN?\r\n\r\n+CPIN: READY\r\n\r\nOK\r\n"; }  // Relevant states: CHECK_PIN
//        else if("AT+CREG?" == command) { reply = "AT+CREG?\r\n\r\n+CREG: 0,5\r\n\r\n'OK\r\n"; } // Relevant states: WAIT_FOR_REGISTRATION
//        else if("AT+CSTT=apn" == command) { reply =  "AT+CSTT\r\n\r\nOK\r"; } // Relevant states: SET_APN
//        else if("AT+CIPSTATUS" == command) {
//            switch (sim900LinkState){
//                case OTSIM900Link::START_UP:  // GPRS inactive)
//                    sim900LinkState = OTSIM900Link::START_GPRS;
//                    reply = "AT+CIPSTATUS\r\n\r\nOK\r\n\r\nSTATE: IP START\r\n";
//                    break;
//                case OTSIM900Link::START_GPRS:          // GPRS is activated.
//                    sim900LinkState = OTSIM900Link::GET_IP;
//                    reply = "AT+CIPSTATUS\r\n\r\nOK\r\n\r\nSTATE: IP GPRSACT\r\n";
//                    break;
//                case OTSIM900Link::GET_IP:    // UDP connected.
//                    sim900LinkState = OTSIM900Link::IDLE;
//                    reply = "AT+CIPSTATUS\r\n\r\nOK\r\nSTATE: CONNECT OK\r\n";
//                    break;
//                default: break;
//            }
//        }  // Relevant states: START_GPRS, WAIT_FOR_UDP
//        else if("AT+CIICR" == command) { reply = "AT+CIICR\r\n\r\nOK\r\n"; }  // Relevant states: START_GPRS
//        else if("AT+CIFSR" == command) { reply = "AT+CIFSR\r\n\r\n172.16.101.199\r\n"; }  // Relevant States: GET_IP
//        else if("AT+CIPSTART=\"UDP\",\"0.0.0.0\",\"9999\"" == command) { reply = "AT+CIPSTART=\"UDP\",\"0.0.0.0\",\"9999\"\r\n\r\nOK\r\n\r\nCONNECT OK\r\n"; }  // Relevant states: OPEN_UDP
//    }
//
//  public:
//    void begin(unsigned long) { }
//    void begin(unsigned long, uint8_t);
//    void end();
//
//    virtual size_t write(uint8_t uc) override
//      {
//      const char c = (char)uc;
//      if(/*powered && XXX */ waitingForCommand)
//        {
//        // Look for leading 'A' of 'AT' to start a command.
//        if('A' == c)
//          {
//          waitingForCommand = false;
//          collectingCommand = true;
//          command = 'A';
//          haveSeenCommandStart = true; // Note at least one command start.
//          }
//        }
//      else
//        {
//        // Look for CR (or LF) to terminate a command.
//        if(('\r' == c) || ('\n' == c))
//          {
//            waitingForCommand = true;
//            collectingCommand = false;
//            if(verbose) { fprintf(stderr, "command received: %s\n", command.c_str()); }
//            if("AT" == command) {  // Relevant states: GET_STATE, RETRY_GET_STATE, START_UP
//                reply = "AT\r\n\r\nOK\r\n";
//                sim900LinkState = OTSIM900Link::START_UP; // Hacky way of synchronising the internal state after reset (AT is only used when restarting)..
//            }
//            else if (sim900LinkState < OTSIM900Link::IDLE)  { prepareSIM900(); } // 9 corresponds to IDLE
//            else if("AT+CIPSTATUS" == command) { reply = (random() & 0x01) ? "AT+CIPSTATUS\r\n\r\nOK\r\nSTATE: CONNECT OK\r\n" : "AT+CIPSTATUS\r\n\r\nOK\r\nSTATE: PDP-DEACT"; }
//            else if("AT+CIPSEND=3" == command) { reply = "AT+CIPSEND=3\r\n\r\n>"; }  // Relevant states:  SENDING
//            else if("123" == command) { reply = "123\r\nSEND OK\r\n"; }  // Relevant states: SENDING
//          }
//        else if(collectingCommand) { command += c; }
//        }
//      if(verbose) { if(isprint(c)) { fprintf(stderr, "<%c\n", c); } else { fprintf(stderr, "< %d\n", (int)c); } }
//      return(1);
//      }
//    virtual int read() override
//        {
//        if(0 == reply.size()) { return(-1); }
//        const char c = reply[0];
//        if(verbose) { if(isprint(c)) { fprintf(stderr, ">%c\n", c); } else { fprintf(stderr, "> %d\n", (int)c); } }
//        reply.erase(0, 1);
//        return(c);
//        }
//    virtual int available() override { return(-1); }
//    virtual int peek() override { return(-1); }
//    virtual void flush() override { }
//  };
//// Events exposed.
//bool PowerStateSimulator::haveSeenCommandStart = false;
///**
// * @brief   Keep track of whether SIM900 is powered.
// * @note    powered should only flip state if the power pin is held high for longer than 2 seconds VT.
// */
//bool PowerStateSimulator::powered = true; // expose this one XXX
//static constexpr uint_fast8_t minPowerToggleTime = 2;
//uint_fast8_t pinSetHighTime;
///**
// * @brief   Flip power state if pin state is high for longer than 2 seconds.
// */
//void updateSIM900Powered(const bool pinstate) {
//    static bool oldPinState = false;
//    if (pinstate) {
//        if(!oldPinState) pinSetHighTime = secondsVT;
//        if((getSecondsVT() - pinSetHighTime) > minPowerToggleTime) PowerStateSimulator::powered = ~PowerStateSimulator::powered;
//    }
//}
//}
//// Commented as not currently implemented (DE20161128)
//TEST(OTSIM900Link, PowerStateTest)
//{
////        const bool verbose = B3::verbose;
//
//
//        srandom((unsigned)::testing::UnitTest::GetInstance()->random_seed()); // Seed random() for use in simulator; --gtest_shuffle will force it to change.
//
//        // Reset static state to make tests re-runnable.
//        B5::PowerStateSimulator::haveSeenCommandStart = false;
//        B5::PowerStateSimulator::powered = false;
//
//        // Vector of bools containing states to check. This covers all states expected in normal use. RESET and PANIC are not covered.
//        std::vector<bool> statesChecked(OTSIM900Link::RESET, false);
//
//        // Message to send.
////        const char message[] = "123";
//
//        // SIM900 Config data
//        const char SIM900_PIN[] = "1111";
//        const char SIM900_APN[] = "apn";
//        const char SIM900_UDP_ADDR[] = "0.0.0.0"; // ORS server
//        const char SIM900_UDP_PORT[] = "9999";
//        const OTSIM900Link::OTSIM900LinkConfig_t SIM900Config(false, SIM900_PIN, SIM900_APN, SIM900_UDP_ADDR, SIM900_UDP_PORT);
//        const OTRadioLink::OTRadioChannelConfig l0Config(&SIM900Config, true);
//
//        // OTSIM900Link instantiation & init.
//        ASSERT_FALSE(B5::PowerStateSimulator::haveSeenCommandStart);
//        OTSIM900Link::OTSIM900Link<0, 0, 0, getSecondsVT, B5::PowerStateSimulator> l0;
//        EXPECT_TRUE(l0.configure(1, &l0Config));
//        EXPECT_TRUE(l0.begin());
//        EXPECT_EQ(OTSIM900Link::INIT, l0._getState());
//
//        // Walk through startup behaviour in detail.
////        incrementVTOneCycle();
//        l0.poll();
//        EXPECT_EQ(OTSIM900Link::GET_STATE, l0._getState());
//        secondsVT += 12;
//        l0.poll(); // This poll clears the bPowerLock flag
//        l0.poll(); // Allowing this to carry on with the program flow.
//        EXPECT_EQ(OTSIM900Link::START_UP, l0._getState());
//        incrementVTOneCycle();
////        incrementVTOneCycle();
////        l0.poll();
////        EXPECT_EQ(OTSIM900Link::GET_STATE, l0._getState());
////        secondsVT += 12;
////        l0.poll();
////        EXPECT_EQ(OTSIM900Link::START_UP, l0._getState());
////        incrementVTOneCycle();
//        l0.poll();
//        EXPECT_EQ(OTSIM900Link::CHECK_PIN, l0._getState());
//        incrementVTOneCycle();
//        for (int i = 0; i < 10; i++) { l0.poll(); incrementVTOneCycle(); }
//
////        // Test power up.
////        B5::updateSIM900Powered(l0._isPinHigh());
////        EXPECT_FALSE(l0.isPowered());
////        EXPECT_FALSE(B5::PowerStateSimulator::powered);
////        EXPECT_FALSE(l0._isPinHigh());
////        l0.poll();  // 0 seconds
////        B5::updateSIM900Powered(l0._isPinHigh());
////        EXPECT_FALSE(l0.isPowered());
////        EXPECT_FALSE(B5::PowerStateSimulator::powered);
////        EXPECT_TRUE(l0._isPinHigh());
////        secondsVT++;
////        l0.poll();  // 1 seconds
////        B5::updateSIM900Powered(l0._isPinHigh());
////        EXPECT_FALSE(l0.isPowered());
////        EXPECT_FALSE(B5::PowerStateSimulator::powered);
////        EXPECT_TRUE(l0._isPinHigh()) ;
////        secondsVT++;
////        l0.poll();  // 2 seconds
////        B5::updateSIM900Powered(l0._isPinHigh());
////        EXPECT_FALSE(l0.isPowered());
////        EXPECT_FALSE(B5::PowerStateSimulator::powered);
////        EXPECT_TRUE(l0._isPinHigh());
////        secondsVT++;
////        l0.poll();  // 3 seconds . SIM900 should be powered by now.
////        B5::updateSIM900Powered(l0._isPinHigh());
////        EXPECT_TRUE(l0.isPowered());  // SIM900 should be powered by now.
////        EXPECT_TRUE(B5::PowerStateSimulator::powered);
////        EXPECT_FALSE(l0._isPinHigh()); // Pin should be set low.
//
//        // ...
//        l0.end();
<<<<<<< HEAD
//}
=======
//}


// Emulates blocking soft serial class.
class SoftSerialSimulator final : public Stream
    {
    private:
        // Data available to be read().
        static std::string toBeRead;

    public:
        bool verbose = false;

        // Reset to clear state before a new test.
        static void reset() { written = ""; toBeRead = ""; }

        // Data written (with the write() call) to this Stream, outbound.
        static std::string written;

        // Add another char for read() to pick up.
        static void addCharToRead(const char c) { toBeRead += c; }
        // Add a whole string for read() to pick up.
        static void addCharToRead(const std::string &s) { toBeRead += s; }

        // Method from Stream.
        virtual size_t write(uint8_t uc) override
        {
            const char c = (char)uc;
            if(verbose) { if(isprint(c)) { fprintf(stderr, "<%c\n", c); } else { fprintf(stderr, "< %d\n", (int)c); } }
            written += c;
            return(1);
        }
        // Method from Stream.
        virtual int read() override
        {
            if(0 == toBeRead.size()) { return(-1); }
            const char c = toBeRead[0];
            if(verbose) { if(isprint(c)) { fprintf(stderr, ">%c\n", c); } else { fprintf(stderr, "> %d\n", (int)c); } }
            toBeRead.erase(0, 1);
            return(c);
        }
        // Method from Stream.
        virtual int available() override { return(-1); }
        // Method from Stream.
        virtual int peek() override { return(-1); }
        // Method from Stream.
        virtual void flush() override { }
        // Method from Stream.
        void begin(unsigned long) { }
    };
// Singleton instance.
static SoftSerialSimulator serialConnection;
std::string SoftSerialSimulator::toBeRead;
std::string SoftSerialSimulator::written;

// Test usability of SoftSerialSimulator, eg can it compile.
TEST(OTSIM900Link, SoftSerialSimulatorTest)
    {
    // Clear out any serial state.
    serialConnection.reset();

    const char SIM900_PIN[] = "1111";
    const char SIM900_APN[] = "apn";
    const char SIM900_UDP_ADDR[] = "0.0.0.0"; // ORS server
    const char SIM900_UDP_PORT[] = "9999";
    const OTSIM900Link::OTSIM900LinkConfig_t SIM900Config(false, SIM900_PIN, SIM900_APN, SIM900_UDP_ADDR, SIM900_UDP_PORT);
    const OTRadioLink::OTRadioChannelConfig l0Config(&SIM900Config, true);
    OTSIM900Link::OTSIM900Link<0, 0, 0, getSecondsVT, SoftSerialSimulator> l0;
    EXPECT_TRUE(l0.configure(1, &l0Config));
    EXPECT_TRUE(l0.begin());
    EXPECT_EQ(OTSIM900Link::INIT, l0._getState());
    }
>>>>>>> 643088bc
<|MERGE_RESOLUTION|>--- conflicted
+++ resolved
@@ -1337,10 +1337,8 @@
 //
 //        // ...
 //        l0.end();
-<<<<<<< HEAD
 //}
-=======
-//}
+
 
 
 // Emulates blocking soft serial class.
@@ -1411,5 +1409,4 @@
     EXPECT_TRUE(l0.configure(1, &l0Config));
     EXPECT_TRUE(l0.begin());
     EXPECT_EQ(OTSIM900Link::INIT, l0._getState());
-    }
->>>>>>> 643088bc
+    }