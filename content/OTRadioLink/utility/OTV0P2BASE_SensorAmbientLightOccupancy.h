/*
The OpenTRV project licenses this file to you
under the Apache Licence, Version 2.0 (the "Licence");
you may not use this file except in compliance
with the Licence. You may obtain a copy of the Licence at

http://www.apache.org/licenses/LICENSE-2.0

Unless required by applicable law or agreed to in writing,
software distributed under the Licence is distributed on an
"AS IS" BASIS, WITHOUT WARRANTIES OR CONDITIONS OF ANY
KIND, either express or implied. See the Licence for the
specific language governing permissions and limitations
under the Licence.

Author(s) / Copyright (s): Damon Hart-Davis 2016
*/

/*
 Plug-in for ambient light sensor to provide occupancy detection.

 Provides an interface and a reference implementation.
 */

#ifndef OTV0P2BASE_SENSORAMBLIGHTOCCUPANCYDETECTION_H
#define OTV0P2BASE_SENSORAMBLIGHTOCCUPANCYDETECTION_H

#include "OTV0P2BASE_Util.h"


namespace OTV0P2BASE
{


// Helper class to detect occupancy from ambient light levels.
//
// The basic mode of operation is to call update() regularly
// (typically once per minute)
// with the current ambient light level.
//
// If occupancy is detected then update() returns true.
//
<<<<<<< HEAD
// Generally the initial call to update() should not return true,
// whatever the indicate current light level,
// to avoid spurious oocupancy detection at power-up/restart.
//
=======
>>>>>>> 6aaacc41
// The class retains state in order to detect occupancy.
//
// A light level of 0 indicates dark.
//
// A light level of 255 indicates bright illumination.
//
// Light levels should be monotonic with lux.
//
// The more linear relationship between lux and the light level
// in the main region of operation the better.
#define SensorAmbientLightOccupancyDetectorInterface_DEFINED
class SensorAmbientLightOccupancyDetectorInterface
  {
  public:
      // Call regularly with the current ambient light level [0,255].
      // Returns true if probably occupancy is detected.
      // Does not block.
      // Not thread-/ISR- safe.
      virtual bool update(uint8_t newLightLevel) = 0;
  };


// Simple reference implementation.
#define SensorAmbientLightOccupancyDetectorSimple_DEFINED
class SensorAmbientLightOccupancyDetectorSimple : public SensorAmbientLightOccupancyDetectorInterface
  {
  private:
      // Previous ambient light level [0,255]; 0 means dark.
      // Starts at 255 so that no initial light level can imply occupancy.
      uint8_t prevLightLevel;

  public:
      SensorAmbientLightOccupancyDetectorSimple()
        : prevLightLevel(255)
          { }

      // Call regularly with the current ambient light level [0,255].
      // Returns true if probably occupancy is detected.
      // Does not block.
      // Not thread-/ISR- safe.
      virtual bool update(uint8_t newLightLevel);
  };


}
#endif<|MERGE_RESOLUTION|>--- conflicted
+++ resolved
@@ -40,13 +40,10 @@
 //
 // If occupancy is detected then update() returns true.
 //
-<<<<<<< HEAD
 // Generally the initial call to update() should not return true,
 // whatever the indicate current light level,
 // to avoid spurious oocupancy detection at power-up/restart.
 //
-=======
->>>>>>> 6aaacc41
 // The class retains state in order to detect occupancy.
 //
 // A light level of 0 indicates dark.
@@ -56,7 +53,7 @@
 // Light levels should be monotonic with lux.
 //
 // The more linear relationship between lux and the light level
-// in the main region of operation the better.
+// in the typical region of operation the better.
 #define SensorAmbientLightOccupancyDetectorInterface_DEFINED
 class SensorAmbientLightOccupancyDetectorInterface
   {
