/*
The OpenTRV project licenses this file to you
under the Apache Licence, Version 2.0 (the "Licence");
you may not use this file except in compliance
with the Licence. You may obtain a copy of the Licence at

http://www.apache.org/licenses/LICENSE-2.0

Unless required by applicable law or agreed to in writing,
software distributed under the Licence is distributed on an
"AS IS" BASIS, WITHOUT WARRANTIES OR CONDITIONS OF ANY
KIND, either express or implied. See the Licence for the
specific language governing permissions and limitations
under the Licence.

Author(s) / Copyright (s): Damon Hart-Davis 2015--2016
*/

/*
 * Radio message secureable frame types and related information.
 *
 * Based on 2015Q4 spec and successors:
 *     http://www.earth.org.uk/OpenTRV/stds/network/20151203-DRAFT-SecureBasicFrame.txt
 *     https://raw.githubusercontent.com/DamonHD/OpenTRV/master/standards/protocol/IoTCommsFrameFormat/SecureBasicFrame-*.txt
 */

#ifndef ARDUINO_LIB_OTRADIOLINK_SECUREABLEFRAMETYPE_H
#define ARDUINO_LIB_OTRADIOLINK_SECUREABLEFRAMETYPE_H

#include <stdint.h>
#include <OTV0p2Base.h>


namespace OTRadioLink
    {


    // Secureable (V0p2) messages.
    //
    // Based on 2015Q4 spec and successors:
    //     http://www.earth.org.uk/OpenTRV/stds/network/20151203-DRAFT-SecureBasicFrame.txt
    //     https://raw.githubusercontent.com/DamonHD/OpenTRV/master/standards/protocol/IoTCommsFrameFormat/SecureBasicFrame-V0.1-201601.txt
    //
    // This is primarily intended for local wireless communications
    // between sensors/actuators and a local hub/concentrator,
    // but should be robust enough to traverse public WANs in some circumstances.
    //
    // This can be used in a lightweight non-secure form,
    // or in a secured form,
    // with the security nominally including authentication and encryption,
    // with algorithms and parameters agreed in advance between leaf and hub,
    // and possibly varying by message type.
    // The initial supported auth/enc crypto mechanism (as of 2015Q4)
    // is AES-GCM with 128-bit pre-shared keys (and pre-shared IDs).
    //
    // The leading byte received indicates the length of frame that follows,
    // with the following byte indicating the frame type.
    // The leading frame-length byte allows efficient packet RX with many low-end radios.
    //
    // Frame types of 32/0x20 or above are reserved to OpenTRV to define.
    // Frame types < 32/0x20 (ignoring secure bit) are defined as
    // local-use-only and may be defined and used privately
    // (within a local radio network ~100m max or local wired network)
    // for any reasonable purpose providing use is generally consistent with
    // the rest of the protocol,
    // and providing that frames are not allowed to escape the local network.
    enum FrameType_Secureable
        {
        // No message should be type 0x00/0x01 (nor 0x7f/0xff).
        FTS_NONE                        = 0,
        FTS_INVALID_HIGH                = 0x7f,

        // Frame types < 32/0x20 (ignoring secure bit) are defined as local-use-only.
        FTS_MAX_LOCAL_TYPE              = 31,
        // Frame types of 32/0x20 or above are reserved to OpenTRV to define.
        FTS_MIN_PUBLIC_TYPE             = 32,

        // "I'm alive" / beacon message generally with empty (zero-length) message body.
        // Uses same crypto algorithm as 'O' frame type when secure.
        // This message can be sent asynchronously,
        // or after a short randomised delay in response to a broadcast liveness query.
        // ID should usually not be zero length (or any non-unique prefix)
        // as the computational burden on the receiver could be large.
        //
        // When received by a leaf node it identifies itself physically if possible,
        // eg through any local UI such as flashing lights or tactile actuators,
        // for example to help a field technician ID a device and verify comms.
        // Devices may refuse to do this (or limit their response)
        // for a number of reasons including minimising the scope for misuse.
        FTS_ALIVE                       = '!',

        // OpenTRV basic valve/sensor leaf-to-hub frame (secure if high-bit set).
        FTS_BasicSensorOrValve          = 'O', // 0x4f
        };

    // A high bit set (0x80) in the type indicates the secure message format variant.
    // The frame type is part of the authenticated data.
    const static uint8_t SECUREABLE_FRAME_TYPE_SEC_FLAG = 0x80;

    // For most small frames generally the maximum encrypted body size is 32.
    // That represents ~50% of the potential payload of a small (~63) byte frame.
    // Always padding to that size is simple and makes traffic analysis harder.
    // More sophisticated padding schemes are allowed to pad to smaller than 32,
    // eg to 16 bytes for 16-byte-block encryption mechanisms,
    // to conserve bandwidth.
    const static uint8_t ENC_BODY_SMALL_FIXED_CTEXT_SIZE = 32;

    // For fixed-size default encrypted bodies the maximum plaintext size is one less.
    const static uint8_t ENC_BODY_SMALL_FIXED_PTEXT_MAX_SIZE =
        ENC_BODY_SMALL_FIXED_CTEXT_SIZE - 1;

    // Standard length of ID to transmit in a secure frame.
    // Long enough to make risk of non-unique prefixes very small even for large deployments.
    // Short enough to produce an encrypted frame shorter than the maximum permitted.
    const static uint8_t ENC_BODY_DEFAULT_ID_BYTES = 4;

    // Logical header for the secureable frame format.
    // Intended to be efficient to hold and work with in memory
    // and to convert to and from wire format.
    // All of this header should be (in wire format) authenticated for secure frames.
    // Note: fl = hl-1 + bl + tl = 3+il + bl + tl
    //
    // Frame format excluding logical leading length (fl) byte:
    // +------+--------+-----------------+----+--------------------+------------------+
    // | type | seqidl | ID [0,15] bytes | bl | body [0,251] bytes | trailer 1+ bytes |
    // +------+--------+-----------------+----+--------------------+------------------+
    struct SecurableFrameHeader
        {
        // Create an instance as an invalid frame header ready to start with seqNum==0.
        // Make the frame length 0 (which is invalid).
        // Make the sequence number 0xf so that (pre-)incrementing will make it 0.
        // Make the ID length 0.
        SecurableFrameHeader() : fl(0), seqIl(0xf0) { }

        // Returns true if the frame header in this struct instance is invalid.
        // This is only reliable if all manipulation of struct content
        // is by the member functions.
        bool isInvalid() const { return(0 == fl); }

        // Minimum possible frame size is 4, excluding fl byte.
        // Minimal frame (excluding logical leading length fl byte) is:
        //   type, seq/idlen, zero-length ID, bl, zero-length body, 1-byte trailer.
        // +------+--------+----+----------------+
        // | type | seqidl | bl | 1-byte-trailer |
        // +------+--------+----+----------------+
        static const uint8_t minFrameSize = 4;

        // Maximum (small) frame size is 63, excluding fl byte.
        static const uint8_t maxSmallFrameSize = 63;
        // Frame length excluding/after this byte [0,63]; zero indicates an invalid frame.
        // Appears first on the wire to support radio hardware packet handling.
        //     fl = hl-1 + bl + tl = 3+il + bl + tl
        // where hl header length, bl body length, tl trailer length
        // Should usually be set last to leave header clearly invalid until complete.
        uint8_t fl;

        // Frame type nominally from FrameType_Secureable (bits 0-6, [1,126]).
        // Top bit indicates secure frame if 1/true.
        uint8_t fType;
        bool isSecure() const { return(0 != (0x80 & fType)); }

        // Frame sequence number mod 16 [0,15] (bits 4 to 7) and ID length [0,15] (bits 0-3).
        //
        // Sequence number increments from 0, wraps at 15;
        // increment is skipped for repeat TXes used for noise immunity.
        // If a counter is used as part of (eg) security IV/nonce
        // then these 4 bits may be its least significant bits.
        uint8_t seqIl;
        // Get frame sequence number mod 16 [0,15].
        uint8_t getSeq() const { return((seqIl >> 4) & 0xf); }
        // Get il (ID length) [0,15].
        uint8_t getIl() const { return(seqIl & 0xf); }

        // ID bytes (0 implies anonymous, 1 or 2 typical domestic, length il).
        //
        // This is the first il bytes of the leaf's (64-bit) full ID.
        // Thus this is typically the ID of the sending sensor/valve/etc,
        // but may under some circumstances (depending on message type)
        // be the ID of the target/recipient.
        //
        // Initial and 'small frame' implementations are limited to 8 bytes of ID
        const static uint8_t maxIDLength = 8;
        uint8_t id[maxIDLength];

        // Get header length including the leading frame-length byte.
        inline uint8_t getHl() const { return(4 + getIl()); }

        // Maximum small frame body size is maximum frame size minus 4, excluding fl byte.
        // This maximum size is only achieved with non-secure frames with zero-length ID.
        static const uint8_t maxSmallFrameBodySize = maxSmallFrameSize - 4;
        // Body length including any padding [0,251] but generally << 60.
        uint8_t bl;
        // Compute the offset of the body from the start of the frame starting with nominal fl byte.
        inline uint8_t getBodyOffset() const { return(getHl()); }

        // Compute tl (trailer length) [1,251]; must == 1 for insecure frame.
        // Other fields must be valid for this to return a valid answer.
        uint8_t getTl() const { return(fl - 3 - getIl() - bl); }
        // Compute the offset of the trailer from the start of the frame starting with nominal fl byte.
        uint8_t getTrailerOffset() const { return(4 + getIl() + bl); }


        // Check parameters for, and if valid then encode into the given buffer, the header for a small secureable frame.
        // The buffer starts with the fl frame length byte.
        //
        // Parameters:
        //  * buf  buffer to encode header to, of at least length buflen; never NULL
        //  * buflen  available length in buf; if too small for encoded header routine will fail (return 0)
        //  * secure_ true if this is to be a secure frame
        //  * fType_  frame type (without secure bit) in range ]FTS_NONE,FTS_INVALID_HIGH[ ie exclusive
        //  * seqNum_  least-significant 4 bits are 4 lsbs of frame sequence number
        //  * il_  ID length in bytes at most 8 (could be 15 for non-small frames)
        //  * id_  source of ID bytes, at least il_ long; NULL means fill from EEPROM
        //  * bl_  body length in bytes [0,251] at most
        //  * tl_  trailer length [1,251[ at most, always == 1 for non-secure frame
        //
        // This does not permit encoding of frames with more than 64 bytes (ie 'small' frames only).
        // This does not deal with encoding the body or the trailer.
        // Having validated the parameters they are copied into the structure
        // and then into the supplied buffer, returning the number of bytes written.
        //
        // Performs as many as possible of the 'Quick Integrity Checks' from the spec, eg SecureBasicFrame-V0.1-201601.txt
        //  1) fl >= 4 (type, seq/il, bl, trailer bytes)
        //  2) fl may be further constrained by system limits, typically to <= 63
        //  3) type (the first frame byte) is never 0x00, 0x80, 0x7f, 0xff.
        //  4) il <= 8 for initial implementations (internal node ID is 8 bytes)
        //  5) il <= fl - 4 (ID length; minimum of 4 bytes of other overhead)
        //  6) bl <= fl - 4 - il (body length; minimum of 4 bytes of other overhead)
        //  7) NOT DONE: the final frame byte (the final trailer byte) is never 0x00 nor 0xff
        //  8) tl == 1 for non-secure, tl >= 1 for secure (tl = fl - 3 - il - bl)
        // Note: fl = hl-1 + bl + tl = 3+il + bl + tl
        //
        // (If the parameters are invalid or the buffer too small, 0 is returned to indicate an error.)
        // The fl byte in the structure is set to the frame length, else 0 in case of any error.
        // Returns number of bytes of encoded header excluding nominally-leading fl length byte; 0 in case of error.
        uint8_t checkAndEncodeSmallFrameHeader(uint8_t *buf, uint8_t buflen,
                                               bool secure_, FrameType_Secureable fType_,
                                               uint8_t seqNum_,
                                               const uint8_t *id_, uint8_t il_,
                                               uint8_t bl_,
                                               uint8_t tl_);

        // Decode header and check parameters/validity for inbound short secureable frame.
        // The buffer starts with the fl frame length byte.
        //
        // Parameters:
        //  * buf  buffer to decode header from, of at least length buflen; never NULL
        //  * buflen  available length in buf; if too small for encoded header routine will fail (return 0)
        //
        // Performs as many as possible of the 'Quick Integrity Checks' from the spec, eg SecureBasicFrame-V0.1-201601.txt
        //  1) fl >= 4 (type, seq/il, bl, trailer bytes)
        //  2) fl may be further constrained by system limits, typically to <= 63
        //  3) type (the first frame byte) is never 0x00, 0x80, 0x7f, 0xff.
        //  4) il <= 8 for initial implementations (internal node ID is 8 bytes)
        //  5) il <= fl - 4 (ID length; minimum of 4 bytes of other overhead)
        //  6) bl <= fl - 4 - il (body length; minimum of 4 bytes of other overhead)
        //  7) the final frame byte (the final trailer byte) is never 0x00 nor 0xff (if whole frame available)
        //  8) tl == 1 for non-secure, tl >= 1 for secure (tl = fl - 3 - il - bl)
        // Note: fl = hl-1 + bl + tl = 3+il + bl + tl
        //
        // (If the header is invalid or the buffer too small, 0 is returned to indicate an error.)
        // The fl byte in the structure is set to the frame length, else 0 in case of any error.
        // Returns number of bytes of decoded header including nominally-leading fl length byte; 0 in case of error.
        uint8_t checkAndDecodeSmallFrameHeader(const uint8_t *buf, uint8_t buflen);

        // Compute and return CRC for non-secure frames; 0 indicates an error.
        // This is the value that should be at getTrailerOffset() / offset fl.
        // Can be called after checkAndEncodeSmallFrameHeader() or checkAndDecodeSmallFrameHeader()
        // to compute the correct CRC value;
        // the equality check (on decode) or write (on encode) will then need to be done.
        // Note that the body must already be in place in the buffer.
        //
        // Parameters:
        //  * buf  buffer containing the entire frame except trailer/CRC; never NULL
        //  * buflen  available length in buf; if too small then this routine will fail (return 0)
        uint8_t computeNonSecureFrameCRC(const uint8_t *buf, uint8_t buflen) const;
        };



    // Compose (encode) entire non-secure small frame from header params, body and CRC trailer.
    // Returns the total number of bytes written out for the frame
    // (including, and with a value one higher than the first 'fl' bytes).
    // Returns zero in case of error.
    // The supplied buffer may have to be up to 64 bytes long.
    //
    // Parameters:
    //  * buf  buffer to which is written the entire frame including trailer/CRC; never NULL
    //  * buflen  available length in buf; if too small then this routine will fail (return 0)
    //  * fType_  frame type (without secure bit) in range ]FTS_NONE,FTS_INVALID_HIGH[ ie exclusive
    //  * seqNum_  least-significant 4 bits are 4 lsbs of frame sequence number
    //  * id_ / il_  ID bytes (and length) to go in the header; NULL means take ID from EEPROM
    //  * body / bl_  body data (and length)
    uint8_t encodeNonsecureSmallFrame(uint8_t *buf, uint8_t buflen,
                                        FrameType_Secureable fType_,
                                        uint8_t seqNum_,
                                        const uint8_t *id_, uint8_t il_,
                                        const uint8_t *body, uint8_t bl_);

    // Decode entire non-secure small frame from raw frame bytes support.
    // Returns the total number of bytes read for the frame
    // (including, and with a value one higher than the first 'fl' bytes).
    // Returns zero in case of error, eg because the CRC check failed.
    //
    // Typical workflow:
    //   * decode the header alone to extract the ID and frame type
    //   * use the frame header's bl and getBodyOffset() to get the body and body length
    //
    // Parameters:
    //  * buf  buffer containing the entire frame including header and trailer; never NULL
    //  * buflen  available length in buf; if too small then this routine will fail (return 0)
    //  * sfh  decoded frame header; never NULL
    uint8_t decodeNonsecureSmallFrameRaw(const SecurableFrameHeader *sfh,
                                         const uint8_t *buf, uint8_t buflen);

//        // Round up to next 16 multiple, eg for encryption that works in fixed-size blocks for input [0,240].
//        // Eg 0 -> 0, 1 -> 16, ... 16 -> 16, 17 -> 32 ...
//        // Undefined for values above 240.
//        uint8_t roundUpTo16s(uint8_t s) { return((s + 15) & 0xf0); }

    // Pads plain-text in place prior to encryption with 32-byte fixed length padded output.
    // Simple method that allows unpadding at receiver, does padding in place.
    // Padded size is (ENC_BODY_SMALL_FIXED_CTEXT_SIZE) 32, maximum unpadded size is 31.
    // All padding bytes after input text up to final byte are zero.
    // Final byte gives number of zero bytes of padding added from plain-text to final byte itself [0,31].
    // Returns padded size in bytes (32), or zero in case of error.
    //
    // Parameters:
    //  * buf  buffer containing the plain-text; must be >= 32 bytes, never NULL
    //  * datalen  unpadded data size at start of buf; if too large (>31) then this routine will fail (return 0)
    uint8_t addPaddingTo32BTrailing0sAndPadCount(uint8_t *buf, uint8_t datalen);

    // Unpads plain-text in place prior to encryption with 32-byte fixed length padded output.
    // Reverses/validates padding applied by addPaddingTo32BTrailing0sAndPadCount().
    // Returns unpadded data length (at start of buffer) or 0xff in case of error.
    //
    // Parameters:
    //  * buf  buffer containing the plain-text; must be >= 32 bytes, never NULL
    //
    // NOTE: mqy not check that all padding bytes are actually zero.
    uint8_t removePaddingTo32BTrailing0sAndPadCount(const uint8_t *buf);


    // Signature of pointer to basic fixed-size text encryption/authentication function.
    // (Suitable for type 'O' valve/sensor small frame for example.)
    // Can be fulfilled by AES-128-GCM for example
    // where:
    //   * textSize is 32 (or zero if plaintext is NULL)
    //   * keySize is 16
    //   * nonceSize is 12
    //   * tagSize is 16
    // The plain-text (and identical cipher-text) size is picked to be
    // a multiple of the cipher's block size, or zero,
    // which implies likely requirement for padding of the plain text.
    // Note that the authenticated text size is not fixed, ie is zero or more bytes.
    // Returns true on success, false on failure.
    typedef bool (*fixed32BTextSize12BNonce16BTagSimpleEnc_ptr_t)(void *state,
            const uint8_t *key, const uint8_t *iv,
            const uint8_t *authtext, uint8_t authtextSize,
            const uint8_t *plaintext,
            uint8_t *ciphertextOut, uint8_t *tagOut);

    // Signature of pointer to basic fixed-size text decryption/authentication function.
    // (Suitable for type 'O' valve/sensor small frame for example.)
    // Can be fulfilled by AES-128-GCM for example
    // where:
    //   * textSize is 32 (or zero if ciphertext is NULL)
    //   * keySize is 16
    //   * nonceSize is 12
    //   * tagSize is 16
    // The plain-text (and identical cipher-text) size is picked to be
    // a multiple of the cipher's block size, or zero,
    // which implies likely requirement for padding of the plain text.
    // Note that the authenticated text size is not fixed, ie is zero or more bytes.
    // Decrypts/authenticates the output of a fixed32BTextSize12BNonce16BTagSimpleEnc_ptr_t function.)
    // Returns true on success, false on failure.
    typedef bool (*fixed32BTextSize12BNonce16BTagSimpleDec_ptr_t)(void *state,
            const uint8_t *key, const uint8_t *iv,
            const uint8_t *authtext, uint8_t authtextSize,
            const uint8_t *ciphertext, const uint8_t *tag,
            uint8_t *plaintextOut);


    // NULL basic fixed-size text 'encryption' function.
    // DOES NOT ENCRYPT OR AUTHENTICATE SO DO NOT USE IN PRODUCTION SYSTEMS.
    // Emulates some aspects of the process to test real implementations against,
    // and that some possible gross errors in the use of the crypto are absent.
    // Returns true on success, false on failure.
    //
    // Does not use state so that pointer may be NULL but all others must be non-NULL except plaintext.
    // Copies the plaintext to the ciphertext, unless plaintext is NULL.
    // Copies the nonce/IV to the tag and pads with trailing zeros.
    // The key is ignored (though one must be supplied).
    bool fixed32BTextSize12BNonce16BTagSimpleEnc_NULL_IMPL(void *state,
            const uint8_t *key, const uint8_t *iv,
            const uint8_t *authtext, uint8_t authtextSize,
            const uint8_t *plaintext,
            uint8_t *ciphertextOut, uint8_t *tagOut);

    // NULL basic fixed-size text 'decryption' function.
    // DOES NOT DECRYPT OR AUTHENTICATE SO DO NOT USE IN PRODUCTION SYSTEMS.
    // Emulates some aspects of the process to test real implementations against,
    // and that some possible gross errors in the use of the crypto are absent.
    // Returns true on success, false on failure.
    //
    // Does not use state so that pointer may be NULL but all others must be non-NULL except ciphertext.
    // Undoes/checks fixed32BTextSize12BNonce16BTagSimpleEnc_NULL_IMPL().
    // Copies the ciphertext to the plaintext, unless ciphertext is NULL.
    // Verifies that the tag seems to have been constructed appropriately.
    bool fixed32BTextSize12BNonce16BTagSimpleDec_NULL_IMPL(void *state,
            const uint8_t *key, const uint8_t *iv,
            const uint8_t *authtext, uint8_t authtextSize,
            const uint8_t *ciphertext, const uint8_t *tag,
            uint8_t *plaintextOut);

    // Encode entire secure small frame from header params and body and crypto support.
    // This is a raw/partial impl that requires the IV/nonce to be supplied.
    // This uses fixed32BTextSize12BNonce16BTagSimpleEnc_ptr_t style encryption/authentication.
    // The matching decryption function should be used for decoding/verifying.
    // The crypto method may need to vary based on frame type,
    // and on negotiations between the participants in the communications.
    // Returns the total number of bytes written out for the frame
    // (including, and with a value one higher than the first 'fl' bytes).
    // Returns zero in case of error.
    // The supplied buffer may have to be up to 64 bytes long.
    //
    // Note that the sequence number is taken from the 4 least significant bits
    // of the message counter (at byte 6 in the nonce).
    //
    // Parameters:
    //  * buf  buffer to which is written the entire frame including trailer; never NULL
    //  * buflen  available length in buf; if too small then this routine will fail (return 0)
    //  * fType_  frame type (without secure bit) in range ]FTS_NONE,FTS_INVALID_HIGH[ ie exclusive
    //  * id_ / il_  ID bytes (and length) to go in the header; NULL means take ID from EEPROM
    //  * body / bl_  body data (and length), before padding/encryption, no larger than ENC_BODY_SMALL_FIXED_PTEXT_MAX_SIZE
    //  * iv  12-byte initialisation vector / nonce; never NULL
    //  * e  encryption function; never NULL
    //  * state  pointer to state for e, if required, else NULL
    //  * key  secret key; never NULL
    uint8_t encodeSecureSmallFrameRaw(uint8_t *buf, uint8_t buflen,
                                    FrameType_Secureable fType_,
                                    const uint8_t *id_, uint8_t il_,
                                    const uint8_t *body, uint8_t bl_,
                                    const uint8_t *iv,
                                    fixed32BTextSize12BNonce16BTagSimpleEnc_ptr_t e,
                                    void *state, const uint8_t *key);

    // Decode entire secure small frame from raw frame bytes and crypto support.
    // This is a raw/partial impl that requires the IV/nonce to be supplied.
    // This uses fixed32BTextSize12BNonce16BTagSimpleDec_ptr_t style encryption/authentication.
    // The matching encryption function should have been used for encoding this frame.
    // The crypto method may need to vary based on frame type,
    // and on negotiations between the participants in the communications.
    // Returns the total number of bytes read for the frame
    // (including, and with a value one higher than the first 'fl' bytes).
    // Returns zero in case of error, eg because authentication failed.
    //
    // Also checks (nominally dependent on frame type and/or trailing tag byte/type) that
    // the header sequence number lsbs matches the IV message counter 4 lsbs (in byte 11),
    // ie the sequence number is not arbitrary but is derived (redundantly) from the IV.
    // (MAY NEED FIXING eg message counter moved to last IV byte or dependent and above.)
    //
    // Typical workflow:
    //   * decode the header alone to extract the ID and frame type
    //   * use those to select a candidate key, construct an iv/nonce
    //   * call this routine with that decoded header and the full buffer
    //     to authenticate and decrypt the frame.
    //
    // Note extra checks to be done:
    //   * the incoming message counter must be strictly greater than
    //     the last last authenticated message from this ID
    //     to prevent replay attacks;
    //     is quick and can also be done early to save processing energy.
    //
    // Parameters:
    //  * buf  buffer containing the entire frame including header and trailer; never NULL
    //  * buflen  available length in buf; if too small then this routine will fail (return 0)
    //  * sfh  decoded frame header; never NULL
    //  * decryptedBodyOut  body, if any, will be decoded into this;
    //        can be NULL if no plaintext is expected/wanted
    //  * decryptedBodyOutBuflen  size of decodedBodyOut to decode in to;
    //        if too small the routine will exist with an error (0)
    //  * decryptedBodyOutSize  is set to the size of the decoded body in decodedBodyOut
    //  * iv  12-byte initialisation vector / nonce; never NULL
    //  * d  decryption function; never NULL
    //  * state  pointer to state for d, if required, else NULL
    //  * key  secret key; never NULL
    uint8_t decodeSecureSmallFrameRaw(const SecurableFrameHeader *sfh,
                                    const uint8_t *buf, uint8_t buflen,
                                    fixed32BTextSize12BNonce16BTagSimpleDec_ptr_t d,
                                    void *state, const uint8_t *key, const uint8_t *iv,
                                    uint8_t *decryptedBodyOut, uint8_t decryptedBodyOutBuflen, uint8_t &decryptedBodyOutSize);

    // As for decodeSecureSmallFrameRaw() but passed a candidate node/counterparty ID
    // derived from the frame ID in the incoming header,
    // plus possible other adjustments such has forcing bit values for reverse flows.
    // This routine constructs an IV from this expanded ID
    // (which must be at least length 6 for 'O' / 0x80 style enc/auth)
    // and other information in the header
    // and then returns the result of calling decodeSecureSmallFrameRaw().
    //
    // If several candidate nodes share the ID prefix in the frame header
    // (in the extreme case with a zero-length header ID for an anonymous frame)
    // then they may all have to be tested in turn until one succeeds.
    //
    // Generally a call to this should be done AFTER checking that
    // the aggregate RXed message counter is higher than for the last successful receive
    // (for this node and flow direction)
    // and after a success those message counters should be updated
    // (which may involve more than a simple increment)
    // to the new values to prevent replay attacks.
    //
    //   * adjID / adjIDLen  adjusted candidate ID (never NULL)
    //         and available length (must be >= 6)
    //         based on the received ID in (the already structurally validated) header
    uint8_t decodeSecureSmallFrameFromID(const SecurableFrameHeader *sfh,
                                    const uint8_t *buf, uint8_t buflen,
                                    fixed32BTextSize12BNonce16BTagSimpleDec_ptr_t d,
                                    const uint8_t *adjID, uint8_t adjIDLen,
                                    void *state, const uint8_t *key,
                                    uint8_t *decryptedBodyOut, uint8_t decryptedBodyOutBuflen, uint8_t &decryptedBodyOutSize);

    // Load the raw form of the persistent reboot/restart message counter from EEPROM into the supplied array.
    // Deals with inversion, but does not interpret the data.
    // Separates the EEPROM access from the data interpretation to simplify unit testing.
    // Buffer must be VOP2BASE_EE_LEN_PERSISTENT_MSG_RESTART_CTR bytes long.
    // Not ISR-safe.
    void loadRaw3BytePersistentTXRestartCounterFromEEPROM(uint8_t *loadBuf);
    // Interpret RAM copy of persistent reboot/restart message counter, ie 3 MSBs of message counter; returns false on failure.
    // Combines results from primary and secondary as appropriate.
    // Deals with inversion and checksum checking.
    // Input buffer (loadBuf) must be VOP2BASE_EE_LEN_PERSISTENT_MSG_RESTART_CTR bytes long.
    // Output buffer (buf) must be 3 bytes long.
    // Will report failure when count is all 0xff values.
    static const uint8_t primaryPeristentTXMessageRestartCounterBytes = 3;
    bool read3BytePersistentTXRestartCounter(const uint8_t *loadBuf, uint8_t *buf);
    // Increment RAM copy of persistent reboot/restart message counter; returns false on failure.
    // Will refuse to increment such that the top byte overflows, ie when already at 0xff.
    // Updates the CRC.
    // Input/output buffer (loadBuf) must be VOP2BASE_EE_LEN_PERSISTENT_MSG_RESTART_CTR bytes long.
    bool increment3BytePersistentTXRestartCounter(uint8_t *loadBuf);

    // Reset the persistent reboot/restart message counter in EEPROM; returns false on failure.
    // TO BE USED WITH EXTREME CAUTION as reusing the message counts and resulting IVs
    // destroys the security of the cipher.
    // Probably only sensible to call this when changing either the ID or the key (or both).
    // This can reset the restart counter to all zeros (erasing the underlying EEPROM bytes),
    // or (default) reset only the most significant bits to zero (preserving device life)
    // but inject entropy into the least significant bits to reduce risk value/IV reuse in error.
    bool resetRaw3BytePersistentTXRestartCounterInEEPROM(bool allZeros = false);
<<<<<<< HEAD
    // Increment EEPROM copy of persistent reboot/restart message counter; returns false on failure.
    // Will refuse to increment such that the top byte overflows, ie when already at 0xff.
    // USE WITH CARE: calling this unnecessarily will shorten life before needing to change ID/key.
    bool increment3BytePersistentTXRestartCounter();
=======
>>>>>>> fff68dda

    // Get primary (semi-persistent) message counter for TX from an OpenTRV leaf under its own ID.
    // This counter increases monotonically
    // (and so may provide a sequence number)
    // and is designed never to repeat a value
    // which is very important for AES-GCM in particular
    // as reuse of an IV (that includes this counter)
    // badly undermines security of particular key.
    // This counter may be shared across TXes with multiple keys if need be,
    // though would normally we only associated with one key.
    // This counter can can be reset if associated with entirely new keys.
    // The top 3 of the 6 bytes of the counter are persisted in non-volatile storage
    // and incremented after a reboot/restart
    // and if the lower 3 bytes overflow into them.
    // Some of the lest significant bits of the lower three (ephemeral) bytes
    // may be initialised with entropy over a restart
    // to help make 'cracking' the key harder
    // and to reduce the chance of reuse of IVs
    // even in the face of hardware or software error.
    // When this counter reaches 0xffffffffffff then no more messages can be sent
    // until new keys are shared and the counter is reset.
    static const uint8_t primaryPeristentTXMessageCounterBytes = 6;
    // Fills the supplied 6-byte array with the monotonically-increasing primary TX counter.
    // Returns true on success; false on failure for example because the counter has reached its maximum value.
    // Highest-index bytes in the array increment fastest.
    // Not ISR-safe.
    bool getPrimarySecure6BytePersistentTXMessageCounter(uint8_t *buf);

    // Fill in 12-byte IV for 'O'-style (0x80) AESGCM security for a frame to TX.
    // This uses the local node ID as-is for the first 6 bytes.
    // This uses and increments the primary message counter for the last 6 bytes.
    // Returns true on success, false on failure eg due to message counter generation failure.
    bool compute12ByteIDAndCounterIVForTX(uint8_t *ivBuf);


    // CONVENIENCE/BOILERPLATE METHODS

    // Create non-secure Alive / beacon (FTS_ALIVE) frame with an empty body.
    // Returns number of bytes written to buffer, or 0 in case of error.
    // Note that the frame will be 5 + ID-length (up to maxIDLength) bytes,
    // so the buffer must be large enough to accommodate that.
    //  * buf  buffer to which is written the entire frame including trailer; never NULL
    //  * buflen  available length in buf; if too small then this routine will fail (return 0)
    //  * seqNum_  least-significant 4 bits are 4 lsbs of frame sequence number
    //  * id_ / il_  ID bytes (and length) to go in the header; NULL means take ID from EEPROM
    static const uint8_t generateNonsecureBeaconMaxBufSize = 5 + SecurableFrameHeader::maxIDLength;
    uint8_t generateNonsecureBeacon(uint8_t *buf, uint8_t buflen,
                                    const uint8_t seqNum_,
                                    const uint8_t *id_, uint8_t il_);

    // Create secure Alive / beacon (FTS_ALIVE) frame with an empty body.
    // Returns number of bytes written to buffer, or 0 in case of error.
    // Note that the frame will be 27 + ID-length (up to maxIDLength) bytes,
    // so the buffer must be large enough to accommodate that.
    //  * buf  buffer to which is written the entire frame including trailer; never NULL
    //  * buflen  available length in buf; if too small then this routine will fail (return 0)
    //  * id_ / il_  ID bytes (and length) to go in the header; NULL means take ID from EEPROM
    //  * iv  12-byte initialisation vector / nonce; never NULL
    //  * key  16-byte secret key; never NULL
    // NOTE: this version requires the IV to be supplied and the transmitted ID length to chosen.
    static const uint8_t generateSecureBeaconMaxBufSize = 27 + SecurableFrameHeader::maxIDLength;
    uint8_t generateSecureBeaconRaw(uint8_t *buf, uint8_t buflen,
                                    const uint8_t *id_, uint8_t il_,
                                    const uint8_t *const iv,
                                    const fixed32BTextSize12BNonce16BTagSimpleEnc_ptr_t e,
                                    void *state, const uint8_t *key);

    // Create secure Alive / beacon (FTS_ALIVE) frame with an empty body for transmission.
    // Returns number of bytes written to buffer, or 0 in case of error.
    // The IV is constructed from the node ID and the primary TX message counter.
    // Note that the frame will be 27 + ID-length (up to maxIDLength) bytes,
    // so the buffer must be large enough to accommodate that.
    //  * buf  buffer to which is written the entire frame including trailer; never NULL
    //  * buflen  available length in buf; if too small then this routine will fail (return 0)
    //  * il_  ID length for the header; ID comes from EEPROM
    //  * key  16-byte secret key; never NULL
    uint8_t generateSecureBeaconRawForTX(uint8_t *buf, uint8_t buflen,
                                    uint8_t il_,
                                    fixed32BTextSize12BNonce16BTagSimpleEnc_ptr_t e,
                                    void *state, const uint8_t *key);

    // Create simple 'O' (FTS_BasicSensorOrValve) frame with an optional stats section for transmission.
    // Returns number of bytes written to buffer, or 0 in case of error.
    // The IV is constructed from the node ID and the primary TX message counter.
    // Note that the frame will be 27 + ID-length (up to maxIDLength) bytes,
    // so the buffer must be large enough to accommodate that.
    //  * buf  buffer to which is written the entire frame including trailer; never NULL
    //  * buflen  available length in buf; if too small then this routine will fail (return 0)
    //  * valvePC  percentage valve is open or 0x7f if no valve to report on
    //  * statsJSON  '\0'-terminated {} JSON stats, or NULL if none.
    //  * il_  ID length for the header; ID comes from EEPROM
    //  * key  16-byte secret key; never NULL
    uint8_t generateSecureOFrameRawForTX(uint8_t *buf, uint8_t buflen,
                                    uint8_t il_,
                                    uint8_t valvePC,
                                    const char *statsJSON,
                                    fixed32BTextSize12BNonce16BTagSimpleEnc_ptr_t e,
                                    void *state, const uint8_t *key);


    }


/* LIBRARY INTERDEPENDENCY POLICY FOR CRYPTO AND SECURE FRAMES

DHD20160106

I have been deciding how best to get at the encryption needed for secure frame support in
OTRadioLink/BASELIB without making the OTAESGCM and OTRadioLink libraries interdependent.

In particular I want to keep OTAESGCM as lightweight as possible and in no way dependent
on our V0p2 hardware support for example.

I also don’t want to force occasional developers against V0P2 code to load up lots of code
and libs that they may not even need (eg OTAESGCM) in some kind of DLL hell equivalent.

I propose to require pointers to enc/dec routines with the right signature to be made available
at run-time to the OTRadioLink frame RX/TX support routines, which means that only the top level
code that needs the secure frame functionality need link in the OTAESGCM lib, and other apps
get no dependency.  (Note, I’m relying on C++ type safety on signatures here ideally,
to completely minimise mutual dependencies, though there’s still the issue of retained/opaque
state to deal with, etc, etc.)

It also means that different enc/auth mechanisms can be selected at run-time or compile-time.
 */



#endif<|MERGE_RESOLUTION|>--- conflicted
+++ resolved
@@ -541,20 +541,17 @@
     bool increment3BytePersistentTXRestartCounter(uint8_t *loadBuf);
 
     // Reset the persistent reboot/restart message counter in EEPROM; returns false on failure.
-    // TO BE USED WITH EXTREME CAUTION as reusing the message counts and resulting IVs
+    // TO BE USED WITH EXTREME CAUTION: reusing the message counts and resulting IVs
     // destroys the security of the cipher.
     // Probably only sensible to call this when changing either the ID or the key (or both).
     // This can reset the restart counter to all zeros (erasing the underlying EEPROM bytes),
     // or (default) reset only the most significant bits to zero (preserving device life)
     // but inject entropy into the least significant bits to reduce risk value/IV reuse in error.
     bool resetRaw3BytePersistentTXRestartCounterInEEPROM(bool allZeros = false);
-<<<<<<< HEAD
     // Increment EEPROM copy of persistent reboot/restart message counter; returns false on failure.
     // Will refuse to increment such that the top byte overflows, ie when already at 0xff.
-    // USE WITH CARE: calling this unnecessarily will shorten life before needing to change ID/key.
+    // TO BE USED WITH EXTREME CAUTION: calling this unnecessarily will shorten life before needing to change ID/key.
     bool increment3BytePersistentTXRestartCounter();
-=======
->>>>>>> fff68dda
 
     // Get primary (semi-persistent) message counter for TX from an OpenTRV leaf under its own ID.
     // This counter increases monotonically
