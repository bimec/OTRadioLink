--- conflicted
+++ resolved
@@ -142,27 +142,24 @@
         uint8_t getTl() const { return(fl - 3 - getIl() - bl); }
         // Compute the offset of the trailer from the start of the frame after nominal fl (ie where the fType offset is zero).
         uint8_t getTrailerOffset() const { return(3 + getIl() + bl); }
-<<<<<<< HEAD
 
 
 
         // Check parameters for, and if OK encode into the given buffer, the header for a small secureable frame.
-        // This does not permit creation of frames with more than
+        // This does not permit encoding of frames with more than 64 bytes (ie 'small' frames only).
         // This does not deal with encoding the body or the trailer.
         // Having validated the parameters they are copied into the structure
         // and then into the supplied buffer.
         // (If the parameters are invalid or the buffer too small, 0 is returned to indicate an error.)
         // The fl byte in the structure is set to the frame length, else 0 in case of any error.
         // Returns number of bytes of encoded header excluding nominally-leading fl length byte; 0 in case of error.
-        uint8_t checkAndEncodeSmallFrameHeader(uint8_t buf, uint8_t bufLen,
+        uint8_t checkAndEncodeSmallFrameHeader(uint8_t *buf, uint8_t bufLen,
                                                uint8_t fl_,
                                                uint8_t fType_,
                                                uint8_t seqNum_,
                                                uint8_t il_, const uint8_t *id_,
                                                uint8_t bl_,
                                                uint8_t tl_);
-=======
->>>>>>> 98a463b4
         };
 
 
