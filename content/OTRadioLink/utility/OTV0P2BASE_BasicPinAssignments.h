/*
The OpenTRV project licenses this file to you
under the Apache Licence, Version 2.0 (the "Licence");
you may not use this file except in compliance
with the Licence. You may obtain a copy of the Licence at

http://www.apache.org/licenses/LICENSE-2.0

Unless required by applicable law or agreed to in writing,
software distributed under the Licence is distributed on an
"AS IS" BASIS, WITHOUT WARRANTIES OR CONDITIONS OF ANY
KIND, either express or implied. See the Licence for the
specific language governing permissions and limitations
under the Licence.

Author(s) / Copyright (s): Damon Hart-Davis 2015
                           Deniz Erbilgin 2015
*/

/*
  GPIO underlying pin assignments and similar that do not depend on board revision.
  */

#ifndef OTV0P2BASE_BASICPINASSIGNMENTS_H
#define OTV0P2BASE_BASICPINASSIGNMENTS_H

#include <stdint.h>

namespace OTV0P2BASE
{


// Serial List
static const uint8_t V0p2_PIN_SERIAL_RX = 0; // ATMega328P-PU PDIP pin 2, PD0.
static const uint8_t V0p2_PIN_SERIAL_TX = 1; // ATMega328P-PU PDIP pin 3, PD1.

// SPI: SCK (dpin 13, also LED on Arduino boards that the bootloader may 'flash'), MISO (dpin 12), MOSI (dpin 11), nSS (dpin 10).
static const uint8_t V0p2_PIN_SPI_SCK = 13; // ATMega328P-PU PDIP pin 19, PB5.
static const uint8_t V0p2_PIN_SPI_MISO = 12; // ATMega328P-PU PDIP pin 18, PB4.
static const uint8_t V0p2_PIN_SPI_MOSI = 11; // ATMega328P-PU PDIP pin 17, PB3.
static const uint8_t V0p2_PIN_SPI_nSS = 10; // ATMega328P-PU PDIP pin 16, PB2.  Active low enable.

<<<<<<< HEAD
// TODO move I2C here?
=======
>>>>>>> 7d482cb6

}

#endif<|MERGE_RESOLUTION|>--- conflicted
+++ resolved
@@ -40,10 +40,7 @@
 static const uint8_t V0p2_PIN_SPI_MOSI = 11; // ATMega328P-PU PDIP pin 17, PB3.
 static const uint8_t V0p2_PIN_SPI_nSS = 10; // ATMega328P-PU PDIP pin 16, PB2.  Active low enable.
 
-<<<<<<< HEAD
 // TODO move I2C here?
-=======
->>>>>>> 7d482cb6
 
 }
 
