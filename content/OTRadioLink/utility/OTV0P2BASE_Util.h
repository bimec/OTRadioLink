--- conflicted
+++ resolved
@@ -232,7 +232,6 @@
     static void* pointer;
 
     static void recordIfMinSP(uint8_t = 0) {
-<<<<<<< HEAD
         // Get the address of the frame pointer for the current function
         // see https://gcc.gnu.org/onlinedocs/gcc/Return-Address.html
         // This is an approximation of the current stack.
@@ -241,8 +240,6 @@
         // Apparently portable across GCC but buggy on Clang.
         void *ptr;
         pointer = &ptr;
-=======
->>>>>>> 03bd3cea
     }
     static void forceResetIfStackOverflow() { }
   };
