--- conflicted
+++ resolved
@@ -44,7 +44,6 @@
 namespace CLI {
 
 
-<<<<<<< HEAD
     // Prints warning to serial (that must be up and running) that invalid (CLI) input has been ignored.
     // Probably should not be inlined, to avoid creating duplicate strings in Flash.
     void InvalidIgnored();
@@ -53,14 +52,9 @@
     // Standard/common CLI command implementations
     //--------------------------------------------
 
-    // Dump (human-friendly) stats (eg "D N")
+    // Dump (human-friendly) stats (eg "D N").
     class DumpStats : public CLIEntryBase { public: virtual bool doCommand(char *buf, uint8_t buflen); };
 
-=======
-    // Standard/common CLI command implementations
-    //--------------------------------------------
-
->>>>>>> 738d49cd
     // Used to show or reset node ID (eg "I").
     //
     // Set or display new random ID.
@@ -93,14 +87,10 @@
     //>
     class NodeID : public CLIEntryBase { public: virtual bool doCommand(char *buf, uint8_t buflen); };
 
-<<<<<<< HEAD
     // Set local time (eg "T HH MM").
     class SetTime : public CLIEntryBase { public: virtual bool doCommand(char *buf, uint8_t buflen); };
 
     // Set TX privacy level (eg "X NN").
-=======
-    // Set TX privacy level (eg "X NN");
->>>>>>> 738d49cd
     class SetTXPrivacy : public CLIEntryBase { public: virtual bool doCommand(char *buf, uint8_t buflen); };
 
     // Zap/erase learned statistics (eg "Z").
