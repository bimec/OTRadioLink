/*
The OpenTRV project licenses this file to you
under the Apache Licence, Version 2.0 (the "Licence");
you may not use this file except in compliance
with the Licence. You may obtain a copy of the Licence at

http://www.apache.org/licenses/LICENSE-2.0

Unless required by applicable law or agreed to in writing,
software distributed under the Licence is distributed on an
"AS IS" BASIS, WITHOUT WARRANTIES OR CONDITIONS OF ANY
KIND, either express or implied. See the Licence for the
specific language governing permissions and limitations
under the Licence.

Author(s) / Copyright (s): Damon Hart-Davis 2013--2016
*/

#include "OTRadValve_AbstractRadValve.h"
#include "OTRadValve_ValveMotorDirectV1.h"

#include "OTV0P2BASE_Serial_IO.h"

namespace OTRadValve
    {


// Note: internal resistance of fresh AA alkaline cell may be ~0.2 ohm at room temp:
//    http://data.energizer.com/PDFs/BatteryIR.pdf
// NiMH may be nearer 0.025 ohm.
<<<<<<< HEAD
// Typical motor impedance ~5 ohm.
=======
// For DORM1 motor impedance ~5 ohm.
>>>>>>> 5014b60d


// Time before starting to retract pint during initialisation, in seconds.
// Long enough for to leave the CLI some time for setting things like setting secret keys.
// Short enough not to be annoying waiting for the pin to retract before fitting a valve.
static const uint8_t initialRetractDelay_s = 30;

// Runtime for dead-reckoning adjustments (from stopped) (ms).
// Smaller values nominally allow greater precision when dead-reckoning,
// but may force the calibration to take longer.
// Based on DHD20151020 DORM1 prototype rig-up and NiMH battery; 250ms+ seems good.
static const uint8_t minMotorDRMS = 250;
// Min sub-cycle ticks for dead reckoning.
static const uint8_t minMotorDRTicks = max(1, (uint8_t)(minMotorDRMS / OTV0P2BASE::SUBCYCLE_TICK_MS_RD));

// Absolute limit in sub-cycle beyond which motor should not be started.
// This should allow meaningful movement and stop and settle and no sub-cycle overrun.
// Allows for up to 120ms enforced sleep either side of motor run for example.
// This should not be so greedy as to (eg) make the CLI unusable: 90% is pushing it.
static const uint8_t sctAbsLimit = OTV0P2BASE::GSCT_MAX - max(1, ((OTV0P2BASE::GSCT_MAX+1)/4)) - OTRadValve::ValveMotorDirectV1HardwareDriverBase::minMotorRunupTicks - 1 - (uint8_t)(240 / OTV0P2BASE::SUBCYCLE_TICK_MS_RD);

// Absolute limit in sub-cycle beyond which motor should not be started for dead-reckoning pulse.
// This should allow meaningful movement and no sub-cycle overrun.
static const uint8_t sctAbsLimitDR = sctAbsLimit - minMotorDRTicks;


// Spin for up to the specified number of SCT ticks, monitoring current and position encoding.
//   * maxRunTicks  maximum sub-cycle ticks to attempt to run/spin for); strictly positive
//   * minTicksBeforeAbort  minimum ticks before abort for end-stop / high-current,
//       don't attempt to run at all if less than this time available before (close to) end of sub-cycle;
//       should be no greater than maxRunTicks
//   * dir  direction to run motor (open or closed) or off if waiting for motor to stop
//   * callback  handler to deliver end-stop and position-encoder callbacks to;
//     non-null and callbacks must return very quickly
// If too few ticks remain before the end of the sub-cycle for the minimum run,
// then this will return true immediately.
// Invokes callbacks for high current (end stop) and position (shaft) encoder where applicable.
// Aborts early if high current is detected at the start,
// or after the minimum run period.
// Returns true if aborted early from too little time to start, or by high current (assumed end-stop hit).
bool ValveMotorDirectV1HardwareDriverBase::spinSCTTicks(const uint8_t maxRunTicks, const uint8_t minTicksBeforeAbort, const OTRadValve::HardwareMotorDriverInterface::motor_drive dir, OTRadValve::HardwareMotorDriverInterfaceCallbackHandler &callback)
  {
  // Sub-cycle time now.
  const uint8_t sctStart = OTV0P2BASE::getSubCycleTime();
  // Only run up to ~90% point of the minor cycle to leave time for other processing.
  uint8_t sct = sctStart;
  const uint8_t maxTicksBeforeAbsLimit = (sctAbsLimit - sct);
  // Abort immediately if not enough time to do minimum run.
  if((sct >= sctAbsLimit) || (maxTicksBeforeAbsLimit < minTicksBeforeAbort)) { return(true); }
  // Note if opening or closing...
  const bool stopped = (HardwareMotorDriverInterface::motorOff == dir);
  const bool isOpening = (HardwareMotorDriverInterface::motorDriveOpening == dir);
  bool currentHigh = false;
  // Compute time minimum time before return, then target time before stop/return.
  const uint8_t sctMinRunTime = sctStart + minTicksBeforeAbort; // Min run time to avoid false readings.
  const uint8_t sctMaxRunTime = sctStart + min(maxRunTicks, maxTicksBeforeAbsLimit);
  // Do minimum run time, NOT checking for end-stop / high current.
  for( ; ; )
    {
    // Poll shaft encoder output and update tick counter.
    const uint8_t newSct = OTV0P2BASE::getSubCycleTime();
    if(newSct != sct)
      {
      sct = newSct; // Assumes no intermediate values missed.
      if(!stopped) { callback.signalRunSCTTick(isOpening); }
      if(sct >= sctMinRunTime) { break; }
      }
    // TODO: shaft encoder
    }

  // Do as much of requested above-minimum run-time as possible,
  // iff run time beyond the minimum was actually requested
  // (else avoid the current sampling entirely).
  if(sctMaxRunTime > sctMinRunTime)
    {
    for( ; ; )
      {
      // Check for high current and abort if detected.
      if(isCurrentHigh(dir)) { currentHigh = true; break; }
      // Poll shaft encoder output and update tick counter.
      const uint8_t newSct = OTV0P2BASE::getSubCycleTime();
      if(newSct != sct)
        {
        sct = newSct; // Assumes no intermediate values missed.
        if(!stopped) { callback.signalRunSCTTick(isOpening); }
        if(sct >= sctMaxRunTime) { break; }
        }
      }
    }

  // Call back and return true if current high / end-stop seen.
  if(currentHigh)
    {
    callback.signalHittingEndStop(isOpening);
    return(true);
    }
  return(false);
  }




// Called with each motor run sub-cycle tick.
// Is ISR-/thread- safe.
void CurrentSenseValveMotorDirect::signalRunSCTTick(const bool opening)
  {
  ATOMIC_BLOCK (ATOMIC_RESTORESTATE)
    {
    // Crudely avoid/ignore underflow/overflow for now.
    // Accumulate ticks in different directions in different counters
    // and resolve/reconcile later in significant chunks.
    if(!opening)
      {
      if(ticksFromOpen < MAX_TICKS_FROM_OPEN) { ++ticksFromOpen; }
      }
    else
      {
      if(ticksReverse < MAX_TICKS_FROM_OPEN) { ++ticksReverse; }
      }
    }
  }


// (Re)populate structure and compute derived parameters.
// Ensures that all necessary items are gathered at once and none forgotten!
// Returns true in case of success.
// May return false and force error state if inputs unusable,
// though will still try to compute all values.
bool CurrentSenseValveMotorDirect::CalibrationParameters::updateAndCompute(const uint16_t _ticksFromOpenToClosed, const uint16_t _ticksFromClosedToOpen)
  {
  ticksFromOpenToClosed = _ticksFromOpenToClosed;
  ticksFromClosedToOpen = _ticksFromClosedToOpen;

  // Compute approx precision in % as min ticks / DR size in range [0,100].
  // Inflate estimate slightly to allow for inertia, etc.
  approxPrecisionPC = (uint8_t) min(100, (128UL*minMotorDRTicks) / min(_ticksFromOpenToClosed, _ticksFromClosedToOpen));

  // Compute a small conversion ratio back and forth
  // which does not add too much error but allows single dead-reckoning steps
  // to be converted back and forth.
  uint16_t tfotc = _ticksFromOpenToClosed;
  uint16_t tfcto = _ticksFromClosedToOpen;
  while(max(tfotc, tfcto) > minMotorDRTicks)
    {
    tfotc >>= 1;
    tfcto >>= 1;
    }
  tfotcSmall = tfotc;
  tfctoSmall = tfcto;

  // Fail if precision far too poor to be usable.
  if(approxPrecisionPC > 25) { return(false); }
  // Fail if lower ratio value so low (< 4 bits) as to introduce huge error.
  if(min(tfotc, tfcto) < 8) { return(false); }

  // All OK.
  return(true);
  }


// Compute reconciliation/adjustment of ticks, and compute % position [0,100].
// Reconcile any reverse ticks (and adjust with forward ticks if needed).
// Call after moving the valve in normal mode.
// Unit testable.
uint8_t CurrentSenseValveMotorDirect::CalibrationParameters::computePosition(
            volatile uint16_t &ticksFromOpen,
            volatile uint16_t &ticksReverse) const
  {
  // Back out the effect of reverse ticks in blocks for dead-reckoning...
  // Should only usually be about 1 block at a time,
  // so don't do anything too clever here.
  while(ticksReverse >= tfctoSmall)
    {
    if(0 == tfctoSmall) { break; } // Prevent hang if not initialised correctly.
    ticksReverse -= tfctoSmall;
    if(ticksFromOpen > tfotcSmall) { ticksFromOpen -= tfotcSmall; }
    else { ticksFromOpen = 0; }
    }

  // TODO: use shaft encoder tracking by preference, ie when available.

  // Do simple % open calcs for range extremes, based on dead-reckoning.
  if(0 == ticksFromOpen) { return(100); }
  if(ticksFromOpen >= ticksFromOpenToClosed) { return(0); }
  // Compute percentage open for intermediate position, based on dead-reckoning.
  // TODO: optimise!
  return((uint8_t) (((ticksFromOpenToClosed - ticksFromOpen) * 100UL) / ticksFromOpenToClosed));
  }

// Get estimated minimum percentage open for significant flow for this device; strictly positive in range [1,99].
uint8_t CurrentSenseValveMotorDirect::getMinPercentOpen() const
    {
    // If in dead-reckoning mode use a very safe estimate,
    // else use a somewhat tighter one.
    // TODO: optimise, ie don't compute each time if frequently called.
    return(usingPositionalEncoder() ?
            max(10 + cp.getApproxPrecisionPC(), DEFAULT_VALVE_PC_MIN_REALLY_OPEN) :
            max(50 + cp.getApproxPrecisionPC(), DEFAULT_VALVE_PC_SAFER_OPEN));
    }

// Minimally wiggle the motor to give tactile feedback and/or show to be working.
// May take a significant fraction of a second.
// Finishes with the motor turned off, and a bias to closing the valve.
// Should also have enough movement/play to allow calibration of the shaft encoder.
void CurrentSenseValveMotorDirect::wiggle()
  {
  hw->motorRun(0, OTRadValve::HardwareMotorDriverInterface::motorOff, *this);
  hw->motorRun(0, OTRadValve::HardwareMotorDriverInterface::motorDriveOpening, *this);
  hw->motorRun(0, OTRadValve::HardwareMotorDriverInterface::motorDriveClosing, *this);
  hw->motorRun(0, OTRadValve::HardwareMotorDriverInterface::motorOff, *this);
  }

// Run fast towards/to end stop as far as possible in this call.
// Terminates significantly before the end of the sub-cycle.
// Possibly allows partial recalibration, or at least re-homing.
// Returns true if end-stop has apparently been hit,
// else will require one or more further calls in new sub-cycles
// to hit the end-stop.
bool CurrentSenseValveMotorDirect::runFastTowardsEndStop(const bool toOpen)
  {
  // Clear the end-stop detection flag ready.
  endStopDetected = false;
  // Run motor as far as possible on this sub-cycle.
  hw->motorRun(~0, toOpen ?
      OTRadValve::HardwareMotorDriverInterface::motorDriveOpening
    : OTRadValve::HardwareMotorDriverInterface::motorDriveClosing, *this);
  // Stop motor and ensure power off.
  hw->motorRun(0, OTRadValve::HardwareMotorDriverInterface::motorOff, *this);
  // Report if end-stop has apparently been hit.
  return(endStopDetected);
  }

// Run at 'normal' speed towards/to end for a fixed time/distance.
// Terminates significantly before the end of the sub-cycle.
// Runs at same speed as during calibration.
// Does the right thing with dead-reckoning and/or position detection.
// Returns true if end-stop has apparently been hit.
bool CurrentSenseValveMotorDirect::runTowardsEndStop(const bool toOpen)
  {
  // Clear the end-stop detection flag ready.
  endStopDetected = false;
  // Run motor as far as possible on this sub-cycle.
  hw->motorRun(minMotorDRTicks, toOpen ?
      OTRadValve::HardwareMotorDriverInterface::motorDriveOpening
    : OTRadValve::HardwareMotorDriverInterface::motorDriveClosing, *this);
  // Stop motor and ensure power off.
  hw->motorRun(0, OTRadValve::HardwareMotorDriverInterface::motorOff, *this);
  // Report if end-stop has apparently been hit.
  return(endStopDetected);
  }


// Report an apparent serious tracking error that may need full recalibration.
void CurrentSenseValveMotorDirect::trackingError()
  {
  // TODO: possibly ignore tracking errors for a minimum interval.
  needsRecalibrating = true;
  }

// Poll.
// Regular poll every 1s or 2s,
// though tolerates missed polls eg because of other time-critical activity.
// May block for hundreds of milliseconds.
void CurrentSenseValveMotorDirect::poll()
  {

#if 0 && defined(V0P2BASE_DEBUG)
OTV0P2BASE::serialPrintAndFlush(F("    isOnShaftEncoderMark(): "));
OTV0P2BASE::serialPrintAndFlush(hw->isOnShaftEncoderMark());
OTV0P2BASE::serialPrintlnAndFlush();
#endif

  // Run the state machine based on the major state.
  switch(state)
    {
    // Power-up: wiggle and then wait to move to 'pin withdrawing' state.
    case init:
      {
//V0P2BASE_DEBUG_SERIAL_PRINTLN_FLASHSTRING("  init");
//      // Make sure that the motor is unconditionally turned off.
//      hw->motorRun(0, OTRadValve::HardwareMotorDriverInterface::motorOff, *this);

      // Tactile feedback and ensure that the motor is left stopped.
      // Should also allow calibration of the shaft-encoder outputs, ie [min.max].
      // May also help free 'stuck' mechanics.
      wiggle();

      // Wait before withdrawing pin (just after power-up).
      changeState(initWaiting);
      break;
      }

    // Wait to start withdrawing pin.
    // A strategic wait here helps make other start-up easier, including CLI-based provisioning.
    case initWaiting:
      {
//V0P2BASE_DEBUG_SERIAL_PRINTLN_FLASHSTRING("  initWaiting");

      static uint8_t ticksWaited;
      // Assume 2s between calls to poll().
      if(ticksWaited < initialRetractDelay_s/2) { ++ticksWaited; break; } // Postpone pin withdraw after power-up.

      // Tactile feedback and ensure that the motor is left stopped.
      // Should also allow calibration of the shaft-encoder outputs, ie [min.max].
      // May also help free 'stuck' mechanics.
      wiggle();

      // Now start on fully withdrawing pin.
      changeState(valvePinWithdrawing);
      // TODO: record time withdrawal starts (to allow time out).
      break;
      }

    // Fully withdrawing pin (nominally opening valve) to make valve head easy to fit.
    case valvePinWithdrawing:
      {
//V0P2BASE_DEBUG_SERIAL_PRINTLN_FLASHSTRING("  valvePinWithdrawing");

      // If taking stupidly long to withdraw the pin fully
      // then assume a problem with the motor/mechanics and give up.
      // Don't panic() so that the unit can still (for example) transmit stats.
      if(++perState.valvePinWithdrawing.wallclock2sTicks > MAX_TRAVEL_WALLCLOCK_2s_TICKS)
          {
          OTV0P2BASE::serialPrintlnAndFlush(F("!valve pin withdraw fail"));
          changeState(valveError);
          break;
          }

      // Once end-stop has been hit, move to state to wait for user signal and then start calibration.
      if(runFastTowardsEndStop(true)) { changeState(valvePinWithdrawn); }
      break;
      }

    // Running (initial) calibration cycle.
    case valvePinWithdrawn:
      {
//V0P2BASE_DEBUG_SERIAL_PRINTLN_FLASHSTRING("  valvePinWithdrawn");

      // Wait for signal from user that valve has been fitted...
      // TODO: alternative timeout allows for automatic recovery from crash/restart after say 10 mins.
      // From: void signalValveFitted() { perState.valvePinWithdrawn.valveFitted = true; }

      // Once fitted, move to calibration.
      if(perState.valvePinWithdrawn.valveFitted)
        { changeState(valveCalibrating); }
      break;
      }

    // Running (initial or re-) calibration cycle.
    case valveCalibrating:
      {
//V0P2BASE_DEBUG_SERIAL_PRINTLN_FLASHSTRING("  valveCalibrating");
//      V0P2BASE_DEBUG_SERIAL_PRINT_FLASHSTRING("    calibState: ");
//      V0P2BASE_DEBUG_SERIAL_PRINT(perState.calibrating.calibState);
//      V0P2BASE_DEBUG_SERIAL_PRINTLN();

      // If taking stupidly long to calibrate
      // then assume a problem with the motor/mechanics and give up.
      // Don't panic() so that the unit can still (for example) transmit stats.
      if(++perState.valveCalibrating.wallclock2sTicks > MAX_TRAVEL_WALLCLOCK_2s_TICKS)
          {
          OTV0P2BASE::serialPrintlnAndFlush(F("!valve calibration fail"));
          changeState(valveError);
          break;
          }

      // Select activity based on micro-state.
      switch(perState.valveCalibrating.calibState)
        {
        case 0:
          {
#if 0 && defined(V0P2BASE_DEBUG)
V0P2BASE_DEBUG_SERIAL_PRINTLN_FLASHSTRING("+calibrating");
#endif
          ++perState.valveCalibrating.calibState; // Move to next micro state.
          break;
          }
        case 1:
          {
          // Run fast to fully retracted (easy to fit, nomninally valve fully open).
          if(runFastTowardsEndStop(true))
            {
            // Reset tick count.
            ticksFromOpen = 0;
            ticksReverse = 0;
            perState.valveCalibrating.wallclock2sTicks = 0;
            ++perState.valveCalibrating.calibState; // Move to next micro state.
            }
          break;
          }
        case 2:
          {
          // Run pin to fully extended (valve closed).
          // Be prepared to run the (usually small) dead-reckoning pulse while lots of sub-cycle still available.
          do
            {
            // Once end-stop has been hit, capture run length and prepare to run in opposite direction.
            if(runTowardsEndStop(false))
              {
              const uint16_t tfotc = ticksFromOpen;
              perState.valveCalibrating.ticksFromOpenToClosed = tfotc;
              perState.valveCalibrating.wallclock2sTicks = 0;
              ++perState.valveCalibrating.calibState; // Move to next micro state.
              break;
              }
            } while(OTV0P2BASE::getSubCycleTime() <= sctAbsLimitDR);
          break;
          }
        case 3:
          {
          // Run pin to fully retracted again (valve open).
          // Be prepared to run the (usually small) pulse while lots of sub-cycle still available.
          do
            {
            // Once end-stop has been hit, capture run length and prepare to run in opposite direction.
            if(runTowardsEndStop(true))
              {
              const uint16_t tfcto = ticksReverse;
              // Help avoid premature termination of this direction
              // by NOT terminating this run if much shorter than run in other direction.
              if(tfcto >= (perState.valveCalibrating.ticksFromOpenToClosed >> 1))
                {
                perState.valveCalibrating.ticksFromClosedToOpen = tfcto;
                // Reset tick count.
                ticksFromOpen = 0;
                ticksReverse = 0;
                perState.valveCalibrating.wallclock2sTicks = 0;
                ++perState.valveCalibrating.calibState; // Move to next micro state.
                }
              break; // In all cases when end-stop hit don't try to run further in this sub-cycle.
              }
            } while(OTV0P2BASE::getSubCycleTime() <= sctAbsLimitDR);
          break;
          }
        case 4:
          {
          // Set all measured calibration input parameters and current position.
          cp.updateAndCompute(perState.valveCalibrating.ticksFromOpenToClosed, perState.valveCalibrating.ticksFromClosedToOpen);

#if 0 && defined(V0P2BASE_DEBUG)
//V0P2BASE_DEBUG_SERIAL_PRINT_FLASHSTRING("    ticksFromOpenToClosed: ");
//V0P2BASE_DEBUG_SERIAL_PRINT(cp.getTicksFromOpenToClosed());
//V0P2BASE_DEBUG_SERIAL_PRINTLN();
//V0P2BASE_DEBUG_SERIAL_PRINT_FLASHSTRING("    ticksFromClosedToOpen: ");
//V0P2BASE_DEBUG_SERIAL_PRINT(cp.getTicksFromClosedToOpen());
//V0P2BASE_DEBUG_SERIAL_PRINTLN();
//V0P2BASE_DEBUG_SERIAL_PRINT_FLASHSTRING("    precision %: ");
//V0P2BASE_DEBUG_SERIAL_PRINT(cp.getApproxPrecisionPC());
//V0P2BASE_DEBUG_SERIAL_PRINTLN();

OTV0P2BASE::serialPrintAndFlush(F("    ticksFromOpenToClosed: "));
OTV0P2BASE::serialPrintAndFlush(cp.getTicksFromOpenToClosed());
OTV0P2BASE::serialPrintlnAndFlush();
OTV0P2BASE::serialPrintAndFlush(F("    ticksFromClosedToOpen: "));
OTV0P2BASE::serialPrintAndFlush(cp.getTicksFromClosedToOpen());
OTV0P2BASE::serialPrintlnAndFlush();
OTV0P2BASE::serialPrintAndFlush(F("    precision %: "));
OTV0P2BASE::serialPrintAndFlush(cp.getApproxPrecisionPC());
OTV0P2BASE::serialPrintlnAndFlush();
#endif

          // Move to normal valve running state...
          needsRecalibrating = false;
          currentPC = 100; // Valve is currently fully open.
          // Reset tick count.
          ticksFromOpen = 0;
          ticksReverse = 0;
          changeState(valveNormal);
          break;
          }
        // In case of unexpected microstate shut down gracefully.
        default: { changeState(valveError); break; }
        }
      break;
      }

    // Normal running state: attempt to track the specified target valve open percentage.
    case valveNormal:
      {
//V0P2BASE_DEBUG_SERIAL_PRINTLN_FLASHSTRING("  valveNormal");

      // Recalibrate if a serious tracking error was detected.
      if(needsRecalibrating)
        {
#if 0 && defined(V0P2BASE_DEBUG)
V0P2BASE_DEBUG_SERIAL_PRINTLN_FLASHSTRING("!needsRecalibrating");
#endif
        changeState(valveCalibrating);
        break;
        }

      // If the current estimated position matches the target
      // then there is usually nothing to do.
      if(currentPC == targetPC) { break; }

      // If the current estimated position does NOT match the target
      // then (incrementally) try to adjust to match.
#if 0 && defined(V0P2BASE_DEBUG)
V0P2BASE_DEBUG_SERIAL_PRINT_FLASHSTRING("  valve err: @");
V0P2BASE_DEBUG_SERIAL_PRINT(currentPC);
V0P2BASE_DEBUG_SERIAL_PRINT_FLASHSTRING(" vs target ");
V0P2BASE_DEBUG_SERIAL_PRINT(targetPC);
V0P2BASE_DEBUG_SERIAL_PRINTLN();
#endif

      // Special case where target is an end-point (or close to).
      // Run fast to the end-stop.
      // Be eager and pull to end stop if near for continuous auto-recalibration.
      // Must work when eps is zero (ie with sub-percent precision).
      const uint8_t eps = cp.getApproxPrecisionPC();
      const bool toOpenFast = (targetPC >= (100 - 2*eps));
      if(toOpenFast || (targetPC <= max(2*eps, minOpenPC>>1)))
        {
        // If not apparently yet at end-stop
        // (ie not at correct end stop or with spurious unreconciled ticks)
        // then try again to run to end-stop.
        if((0 == ticksReverse) && (currentPC == (toOpenFast ? 100 : 0))) { break; } // Done
        else if(runFastTowardsEndStop(toOpenFast))
            {
            // TODO: may need to protect against spurious stickiness before end...
            // Reset positional values.
            currentPC = toOpenFast ? 100 : 0;
            ticksReverse = 0;
            ticksFromOpen = toOpenFast ? 0 : cp.getTicksFromOpenToClosed();
            }
        // Estimate intermediate position.
        else { recomputePosition(); }
#if 0 && defined(V0P2BASE_DEBUG)
if(toOpenFast) { V0P2BASE_DEBUG_SERIAL_PRINTLN_FLASHSTRING("-->"); } else { V0P2BASE_DEBUG_SERIAL_PRINTLN_FLASHSTRING("--<"); }
#endif
        break;
        }

      // More general case where target position is somewhere between end-stops.
      // Don't do anything if close enough, ie within computed precision (eps).
      // Else move incrementally to reduce the error.
      // (Incremental small moves may also help when absolute accuracy not that good,
      // allowing closed-loop feedback time to work.)

      // Not open enough.
      if((targetPC > currentPC) && (targetPC >= currentPC + eps)) // Overflow not possible with eps addition.
        {
        // TODO: use shaft encoder positioning by preference, ie when available.
        const bool hitEndStop = runTowardsEndStop(true);
        recomputePosition();
        // Hit the end-stop, possibly prematurely.
        if(hitEndStop)
          {
          // Report serious tracking error (well before 'fairly open' %).
          if(currentPC < min(fairlyOpenPC, 100 - 8*eps))
            { trackingError(); }
          // Silently auto-adjust when end-stop hit close to expected position.
          else
            {
            currentPC = 100;
            ticksReverse = 0;
            ticksFromOpen = 0;
            }
          }
#if 0 && defined(V0P2BASE_DEBUG)
V0P2BASE_DEBUG_SERIAL_PRINTLN_FLASHSTRING("->");
#endif
        break;
        }
      // Not closed enough.
      else if((targetPC < currentPC) && (targetPC + eps <= currentPC)) // Overflow not possible with eps addition.
        {
        // TODO: use shaft encoder positioning by preference, ie when available.
        const bool hitEndStop = runTowardsEndStop(false);
        recomputePosition();
        // Hit the end-stop, possibly prematurely.
        if(hitEndStop)
          {
          // Report serious tracking error.
//          if(currentPC > max(min(DEFAULT_VALVE_PC_MODERATELY_OPEN-1, 2*DEFAULT_VALVE_PC_MODERATELY_OPEN), 8*eps))
          if(currentPC > max(2*minOpenPC, 8*eps))
            { trackingError(); }
          // Silently auto-adjust when end-stop hit close to expected position.
          else
            {
            currentPC = 0;
            ticksReverse = 0;
            ticksFromOpen = cp.getTicksFromOpenToClosed();
            }
          }
#if 0 && defined(V0P2BASE_DEBUG)
V0P2BASE_DEBUG_SERIAL_PRINTLN_FLASHSTRING("-<");
#endif
        break;
        }

      // Within eps; do nothing.

      break;
      }

    // Unexpected: go to error state, stop motor and report error on serial.
    valveError:
    default:
      {
      changeState(valveError);
      hw->motorRun(0, OTRadValve::HardwareMotorDriverInterface::motorOff, *this);
      OTV0P2BASE::serialPrintlnAndFlush(F("!valve error"));
      //panic(); // FIXME // Not expected to return.
      return;
      }
    }
  }


    }<|MERGE_RESOLUTION|>--- conflicted
+++ resolved
@@ -28,11 +28,7 @@
 // Note: internal resistance of fresh AA alkaline cell may be ~0.2 ohm at room temp:
 //    http://data.energizer.com/PDFs/BatteryIR.pdf
 // NiMH may be nearer 0.025 ohm.
-<<<<<<< HEAD
-// Typical motor impedance ~5 ohm.
-=======
-// For DORM1 motor impedance ~5 ohm.
->>>>>>> 5014b60d
+// Typical motor impedance expected here ~5 ohm, with supply voltage 2--3V.
 
 
 // Time before starting to retract pint during initialisation, in seconds.
