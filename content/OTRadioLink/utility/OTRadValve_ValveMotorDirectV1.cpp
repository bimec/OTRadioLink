/*
The OpenTRV project licenses this file to you
under the Apache Licence, Version 2.0 (the "Licence");
you may not use this file except in compliance
with the Licence. You may obtain a copy of the Licence at

http://www.apache.org/licenses/LICENSE-2.0

Unless required by applicable law or agreed to in writing,
software distributed under the Licence is distributed on an
"AS IS" BASIS, WITHOUT WARRANTIES OR CONDITIONS OF ANY
KIND, either express or implied. See the Licence for the
specific language governing permissions and limitations
under the Licence.

Author(s) / Copyright (s): Damon Hart-Davis 2013--2016
*/

#include "OTRadValve_AbstractRadValve.h"
#include "OTRadValve_ValveMotorDirectV1.h"

#include "OTV0P2BASE_Serial_IO.h"

namespace OTRadValve
    {



// Time before starting to retract pint during initialisation, in seconds.
// Long enough for to leave the CLI some time for setting things like setting secret keys.
// Short enough not to be annoying waiting for the pin to retract before fitting a valve.
static const uint8_t initialRetractDelay_s = 30;

// Runtime for dead-reckoning adjustments (from stopped) (ms).
// Smaller values nominally allow greater precision when dead-reckoning,
// but may force the calibration to take longer.
// Based on DHD20151020 DORM1 prototype rig-up and NiMH battery; 250ms+ seems good.
static const uint8_t minMotorDRMS = 250;
// Min sub-cycle ticks for dead reckoning.
static const uint8_t minMotorDRTicks = max(1, (uint8_t)(minMotorDRMS / OTV0P2BASE::SUBCYCLE_TICK_MS_RD));

// Absolute limit in sub-cycle beyond which motor should not be started.
// This should allow meaningful movement and stop and settle and no sub-cycle overrun.
// Allows for up to 120ms enforced sleep either side of motor run for example.
// This should not be so greedy as to (eg) make the CLI unusable: 90% is pushing it.
static const uint8_t sctAbsLimit = OTV0P2BASE::GSCT_MAX - max(1, ((OTV0P2BASE::GSCT_MAX+1)/4)) - OTRadValve::ValveMotorDirectV1HardwareDriverBase::minMotorRunupTicks - 1 - (uint8_t)(240 / OTV0P2BASE::SUBCYCLE_TICK_MS_RD);

// Absolute limit in sub-cycle beyond which motor should not be started for dead-reckoning pulse.
// This should allow meaningful movement and no sub-cycle overrun.
static const uint8_t sctAbsLimitDR = sctAbsLimit - minMotorDRTicks;


// Spin for up to the specified number of SCT ticks, monitoring current and position encoding.
//   * maxRunTicks  maximum sub-cycle ticks to attempt to run/spin for); strictly positive
//   * minTicksBeforeAbort  minimum ticks before abort for end-stop / high-current,
//       don't attempt to run at all if less than this time available before (close to) end of sub-cycle;
//       should be no greater than maxRunTicks
//   * dir  direction to run motor (open or closed) or off if waiting for motor to stop
//   * callback  handler to deliver end-stop and position-encoder callbacks to;
//     non-null and callbacks must return very quickly
// If too few ticks remain before the end of the sub-cycle for the minimum run,
// then this will return true immediately.
// Invokes callbacks for high current (end stop) and position (shaft) encoder where applicable.
// Aborts early if high current is detected at the start,
// or after the minimum run period.
// Returns true if aborted early from too little time to start, or by high current (assumed end-stop hit).
bool ValveMotorDirectV1HardwareDriverBase::spinSCTTicks(const uint8_t maxRunTicks, const uint8_t minTicksBeforeAbort, const OTRadValve::HardwareMotorDriverInterface::motor_drive dir, OTRadValve::HardwareMotorDriverInterfaceCallbackHandler &callback)
  {
  // Sub-cycle time now.
  const uint8_t sctStart = OTV0P2BASE::getSubCycleTime();
  // Only run up to ~90% point of the minor cycle to leave time for other processing.
  uint8_t sct = sctStart;
  const uint8_t maxTicksBeforeAbsLimit = (sctAbsLimit - sct);
  // Abort immediately if not enough time to do minimum run.
  if((sct >= sctAbsLimit) || (maxTicksBeforeAbsLimit < minTicksBeforeAbort)) { return(true); }
  // Note if opening or closing...
  const bool stopped = (HardwareMotorDriverInterface::motorOff == dir);
  const bool isOpening = (HardwareMotorDriverInterface::motorDriveOpening == dir);
  bool currentHigh = false;
  // Compute time minimum time before return, then target time before stop/return.
  const uint8_t sctMinRunTime = sctStart + minTicksBeforeAbort; // Min run time to avoid false readings.
  const uint8_t sctMaxRunTime = sctStart + min(maxRunTicks, maxTicksBeforeAbsLimit);
  // Do minimum run time, NOT checking for end-stop / high current.
  for( ; ; )
    {
    // Poll shaft encoder output and update tick counter.
    const uint8_t newSct = OTV0P2BASE::getSubCycleTime();
    if(newSct != sct)
      {
      sct = newSct; // Assumes no intermediate values missed.
      if(!stopped) { callback.signalRunSCTTick(isOpening); }
      if(sct >= sctMinRunTime) { break; }
      }
    // TODO: shaft encoder
    }

  // Do as much of requested above-minimum run-time as possible,
  // iff run time beyond the minimum was actually requested
  // (else avoid the current sampling entirely).
  if(sctMaxRunTime > sctMinRunTime)
    {
    for( ; ; )
      {
      // Check for high current and abort if detected.
      if(isCurrentHigh(dir)) { currentHigh = true; break; }
      // Poll shaft encoder output and update tick counter.
      const uint8_t newSct = OTV0P2BASE::getSubCycleTime();
      if(newSct != sct)
        {
        sct = newSct; // Assumes no intermediate values missed.
        if(!stopped) { callback.signalRunSCTTick(isOpening); }
        if(sct >= sctMaxRunTime) { break; }
        }
      }
    }

  // Call back and return true if current high / end-stop seen.
  if(currentHigh)
    {
    callback.signalHittingEndStop(isOpening);
    return(true);
    }
  return(false);
  }




// Called with each motor run sub-cycle tick.
// Is ISR-/thread- safe.
void CurrentSenseValveMotorDirect::signalRunSCTTick(const bool opening)
  {
  ATOMIC_BLOCK (ATOMIC_RESTORESTATE)
    {
    // Crudely avoid/ignore underflow/overflow for now.
    // Accumulate ticks in different directions in different counters
    // and resolve/reconcile later in significant chunks.
    if(!opening)
      {
      if(ticksFromOpen < MAX_TICKS_FROM_OPEN) { ++ticksFromOpen; }
      }
    else
      {
      if(ticksReverse < MAX_TICKS_FROM_OPEN) { ++ticksReverse; }
      }
    }
  }


// (Re)populate structure and compute derived parameters.
// Ensures that all necessary items are gathered at once and none forgotten!
// Returns true in case of success.
// May return false and force error state if inputs unusable,
// though will still try to compute all values.
bool CurrentSenseValveMotorDirect::CalibrationParameters::updateAndCompute(const uint16_t _ticksFromOpenToClosed, const uint16_t _ticksFromClosedToOpen)
  {
  ticksFromOpenToClosed = _ticksFromOpenToClosed;
  ticksFromClosedToOpen = _ticksFromClosedToOpen;

  // Compute approx precision in % as min ticks / DR size in range [0,100].
  // Inflate estimate slightly to allow for inertia, etc.
  approxPrecisionPC = (uint8_t) min(100, (128UL*minMotorDRTicks) / min(_ticksFromOpenToClosed, _ticksFromClosedToOpen));

  // Compute a small conversion ratio back and forth
  // which does not add too much error but allows single dead-reckoning steps
  // to be converted back and forth.
  uint16_t tfotc = _ticksFromOpenToClosed;
  uint16_t tfcto = _ticksFromClosedToOpen;
  while(max(tfotc, tfcto) > minMotorDRTicks)
    {
    tfotc >>= 1;
    tfcto >>= 1;
    }
  tfotcSmall = tfotc;
  tfctoSmall = tfcto;

  // Fail if precision far too poor to be usable.
  if(approxPrecisionPC > 25) { return(false); }
  // Fail if lower ratio value so low (< 4 bits) as to introduce huge error.
  if(min(tfotc, tfcto) < 8) { return(false); }

  // All OK.
  return(true);
  }


// Compute reconciliation/adjustment of ticks, and compute % position [0,100].
// Reconcile any reverse ticks (and adjust with forward ticks if needed).
// Call after moving the valve in normal mode.
// Unit testable.
uint8_t CurrentSenseValveMotorDirect::CalibrationParameters::computePosition(
            volatile uint16_t &ticksFromOpen,
            volatile uint16_t &ticksReverse) const
  {
  // Back out the effect of reverse ticks in blocks for dead-reckoning...
  // Should only usually be about 1 block at a time,
  // so don't do anything too clever here.
  while(ticksReverse >= tfctoSmall)
    {
    if(0 == tfctoSmall) { break; } // Prevent hang if not initialised correctly.
    ticksReverse -= tfctoSmall;
    if(ticksFromOpen > tfotcSmall) { ticksFromOpen -= tfotcSmall; }
    else { ticksFromOpen = 0; }
    }

  // TODO: use shaft encoder tracking by preference, ie when available.

  // Do simple % open calcs for range extremes, based on dead-reckoning.
  if(0 == ticksFromOpen) { return(100); }
  if(ticksFromOpen >= ticksFromOpenToClosed) { return(0); }
  // Compute percentage open for intermediate position, based on dead-reckoning.
  // TODO: optimise!
  return((uint8_t) (((ticksFromOpenToClosed - ticksFromOpen) * 100UL) / ticksFromOpenToClosed));
  }

// Get estimated minimum percentage open for significant flow for this device; strictly positive in range [1,99].
uint8_t CurrentSenseValveMotorDirect::getMinPercentOpen() const
    {
    // If in dead-reckoning mode use a very safe estimate,
    // else use a somewhat tighter one.
    // TODO: optimise, ie don't compute each time if frequently called.
    return(usingPositionalEncoder() ?
            max(10 + cp.getApproxPrecisionPC(), DEFAULT_VALVE_PC_MIN_REALLY_OPEN) :
            max(50 + cp.getApproxPrecisionPC(), DEFAULT_VALVE_PC_SAFER_OPEN));
    }

// Minimally wiggle the motor to give tactile feedback and/or show to be working.
// May take a significant fraction of a second.
// Finishes with the motor turned off, and a bias to closing the valve.
// Should also have enough movement/play to allow calibration of the shaft encoder.
void CurrentSenseValveMotorDirect::wiggle()
  {
  hw->motorRun(0, OTRadValve::HardwareMotorDriverInterface::motorOff, *this);
  hw->motorRun(0, OTRadValve::HardwareMotorDriverInterface::motorDriveOpening, *this);
  hw->motorRun(0, OTRadValve::HardwareMotorDriverInterface::motorDriveClosing, *this);
  hw->motorRun(0, OTRadValve::HardwareMotorDriverInterface::motorOff, *this);
  }

// Run fast towards/to end stop as far as possible in this call.
// Terminates significantly before the end of the sub-cycle.
// Possibly allows partial recalibration, or at least re-homing.
// Returns true if end-stop has apparently been hit,
// else will require one or more further calls in new sub-cycles
// to hit the end-stop.
bool CurrentSenseValveMotorDirect::runFastTowardsEndStop(const bool toOpen)
  {
  // Clear the end-stop detection flag ready.
  endStopDetected = false;
  // Run motor as far as possible on this sub-cycle.
  hw->motorRun(~0, toOpen ?
      OTRadValve::HardwareMotorDriverInterface::motorDriveOpening
    : OTRadValve::HardwareMotorDriverInterface::motorDriveClosing, *this);
  // Stop motor and ensure power off.
  hw->motorRun(0, OTRadValve::HardwareMotorDriverInterface::motorOff, *this);
  // Report if end-stop has apparently been hit.
  return(endStopDetected);
  }

// Run at 'normal' speed towards/to end for a fixed time/distance.
// Terminates significantly before the end of the sub-cycle.
// Runs at same speed as during calibration.
// Does the right thing with dead-reckoning and/or position detection.
// Returns true if end-stop has apparently been hit.
bool CurrentSenseValveMotorDirect::runTowardsEndStop(const bool toOpen)
  {
  // Clear the end-stop detection flag ready.
  endStopDetected = false;
  // Run motor as far as possible on this sub-cycle.
  hw->motorRun(minMotorDRTicks, toOpen ?
      OTRadValve::HardwareMotorDriverInterface::motorDriveOpening
    : OTRadValve::HardwareMotorDriverInterface::motorDriveClosing, *this);
  // Stop motor and ensure power off.
  hw->motorRun(0, OTRadValve::HardwareMotorDriverInterface::motorOff, *this);
  // Report if end-stop has apparently been hit.
  return(endStopDetected);
  }


// Report an apparent serious tracking error that may need full recalibration.
void CurrentSenseValveMotorDirect::trackingError()
  {
  // TODO: possibly ignore tracking errors for a minimum interval.
  needsRecalibrating = true;
  }

// Poll.
// Regular poll every 1s or 2s,
// though tolerates missed polls eg because of other time-critical activity.
// May block for hundreds of milliseconds.
void CurrentSenseValveMotorDirect::poll()
  {

#if 0 && defined(V0P2BASE_DEBUG)
OTV0P2BASE::serialPrintAndFlush(F("    isOnShaftEncoderMark(): "));
OTV0P2BASE::serialPrintAndFlush(hw->isOnShaftEncoderMark());
OTV0P2BASE::serialPrintlnAndFlush();
#endif

  // Run the state machine based on the major state.
  switch(state)
    {
    // Power-up: wiggle and then wait to move to 'pin withdrawing' state.
    case init:
      {
//V0P2BASE_DEBUG_SERIAL_PRINTLN_FLASHSTRING("  init");
//      // Make sure that the motor is unconditionally turned off.
//      hw->motorRun(0, OTRadValve::HardwareMotorDriverInterface::motorOff, *this);

      // Tactile feedback and ensure that the motor is left stopped.
      // Should also allow calibration of the shaft-encoder outputs, ie [min.max].
      wiggle();

      // Wait before withdrawing pin (just after power-up).
      changeState(initWaiting);
      break;
      }

<<<<<<< HEAD
    // Wait to start withdrawing pin.
=======
    // Wating to start withdrawing pin.
>>>>>>> e66fcd85
    // A strategic wait here helps make other start-up easier, including CLI-based config.
    case initWaiting:
      {
//V0P2BASE_DEBUG_SERIAL_PRINTLN_FLASHSTRING("  initWaiting");

      static uint8_t ticksWaited;
      // Assume 2s between calls to poll().
      if(ticksWaited < initialRetractDelay_s/2) { ++ticksWaited; break; } // Postpone pin withdraw after power-up.

      // Tactile feedback and ensure that the motor is left stopped.
      // Should also allow calibration of the shaft-encoder outputs, ie [min.max].
      wiggle();

      // Now start on fully withdrawing pin.
      changeState(valvePinWithdrawing);
      // TODO: record time withdrawal starts (to allow time out).
      break;
      }

    // Fully withdrawing pin (nominally opening valve) to make valve head easy to fit.
    case valvePinWithdrawing:
      {
//V0P2BASE_DEBUG_SERIAL_PRINTLN_FLASHSTRING("  valvePinWithdrawing");

      // If taking stupidly long to withdraw the pin fully
      // then assume a problem with the motor/mechanics and give up.
      // Don't panic() so that the unit can still (for example) transmit stats.
      if(++perState.valvePinWithdrawing.wallclock2sTicks > MAX_TRAVEL_WALLCLOCK_2s_TICKS)
          {
          OTV0P2BASE::serialPrintlnAndFlush(F("!valve pin withdraw fail"));
          changeState(valveError);
          break;
          }

      // Once end-stop has been hit, move to state to wait for user signal and then start calibration.
      if(runFastTowardsEndStop(true)) { changeState(valvePinWithdrawn); }
      break;
      }

    // Running (initial) calibration cycle.
    case valvePinWithdrawn:
      {
//V0P2BASE_DEBUG_SERIAL_PRINTLN_FLASHSTRING("  valvePinWithdrawn");

      // Wait for signal from user that valve has been fitted...
      // TODO: alternative timeout allows for automatic recovery from crash/restart after say 10 mins.
      // From: void signalValveFitted() { perState.valvePinWithdrawn.valveFitted = true; }

      // Once fitted, move to calibration.
      if(perState.valvePinWithdrawn.valveFitted)
        { changeState(valveCalibrating); }
      break;
      }

    // Running (initial or re-) calibration cycle.
    case valveCalibrating:
      {
//V0P2BASE_DEBUG_SERIAL_PRINTLN_FLASHSTRING("  valveCalibrating");
//      V0P2BASE_DEBUG_SERIAL_PRINT_FLASHSTRING("    calibState: ");
//      V0P2BASE_DEBUG_SERIAL_PRINT(perState.calibrating.calibState);
//      V0P2BASE_DEBUG_SERIAL_PRINTLN();

      // If taking stupidly long to calibrate
      // then assume a problem with the motor/mechanics and give up.
      // Don't panic() so that the unit can still (for example) transmit stats.
      if(++perState.valveCalibrating.wallclock2sTicks > MAX_TRAVEL_WALLCLOCK_2s_TICKS)
          {
          OTV0P2BASE::serialPrintlnAndFlush(F("!valve calibration fail"));
          changeState(valveError);
          break;
          }

      // Select activity based on micro-state.
      switch(perState.valveCalibrating.calibState)
        {
        case 0:
          {
#if 0 && defined(V0P2BASE_DEBUG)
V0P2BASE_DEBUG_SERIAL_PRINTLN_FLASHSTRING("+calibrating");
#endif
          ++perState.valveCalibrating.calibState; // Move to next micro state.
          break;
          }
        case 1:
          {
          // Run fast to fully retracted (easy to fit, nomninally valve fully open).
          if(runFastTowardsEndStop(true))
            {
            // Reset tick count.
            ticksFromOpen = 0;
            ticksReverse = 0;
            perState.valveCalibrating.wallclock2sTicks = 0;
            ++perState.valveCalibrating.calibState; // Move to next micro state.
            }
          break;
          }
        case 2:
          {
          // Run pin to fully extended (valve closed).
          // Be prepared to run the (usually small) dead-reckoning pulse while lots of sub-cycle still available.
          do
            {
            // Once end-stop has been hit, capture run length and prepare to run in opposite direction.
            if(runTowardsEndStop(false))
              {
              const uint16_t tfotc = ticksFromOpen;
              perState.valveCalibrating.ticksFromOpenToClosed = tfotc;
              perState.valveCalibrating.wallclock2sTicks = 0;
              ++perState.valveCalibrating.calibState; // Move to next micro state.
              break;
              }
            } while(OTV0P2BASE::getSubCycleTime() <= sctAbsLimitDR);
          break;
          }
        case 3:
          {
          // Run pin to fully retracted again (valve open).
          // Be prepared to run the (usually small) pulse while lots of sub-cycle still available.
          do
            {
            // Once end-stop has been hit, capture run length and prepare to run in opposite direction.
            if(runTowardsEndStop(true))
              {
              const uint16_t tfcto = ticksReverse;
              // Help avoid premature termination of this direction
              // by NOT terminating this run if much shorter than run in other direction.
              if(tfcto >= (perState.valveCalibrating.ticksFromOpenToClosed >> 1))
                {
                perState.valveCalibrating.ticksFromClosedToOpen = tfcto;
                // Reset tick count.
                ticksFromOpen = 0;
                ticksReverse = 0;
                perState.valveCalibrating.wallclock2sTicks = 0;
                ++perState.valveCalibrating.calibState; // Move to next micro state.
                }
              break; // In all cases when end-stop hit don't try to run further in this sub-cycle.
              }
            } while(OTV0P2BASE::getSubCycleTime() <= sctAbsLimitDR);
          break;
          }
        case 4:
          {
          // Set all measured calibration input parameters and current position.
          cp.updateAndCompute(perState.valveCalibrating.ticksFromOpenToClosed, perState.valveCalibrating.ticksFromClosedToOpen);

#if 0 && defined(V0P2BASE_DEBUG)
//V0P2BASE_DEBUG_SERIAL_PRINT_FLASHSTRING("    ticksFromOpenToClosed: ");
//V0P2BASE_DEBUG_SERIAL_PRINT(cp.getTicksFromOpenToClosed());
//V0P2BASE_DEBUG_SERIAL_PRINTLN();
//V0P2BASE_DEBUG_SERIAL_PRINT_FLASHSTRING("    ticksFromClosedToOpen: ");
//V0P2BASE_DEBUG_SERIAL_PRINT(cp.getTicksFromClosedToOpen());
//V0P2BASE_DEBUG_SERIAL_PRINTLN();
//V0P2BASE_DEBUG_SERIAL_PRINT_FLASHSTRING("    precision %: ");
//V0P2BASE_DEBUG_SERIAL_PRINT(cp.getApproxPrecisionPC());
//V0P2BASE_DEBUG_SERIAL_PRINTLN();

OTV0P2BASE::serialPrintAndFlush(F("    ticksFromOpenToClosed: "));
OTV0P2BASE::serialPrintAndFlush(cp.getTicksFromOpenToClosed());
OTV0P2BASE::serialPrintlnAndFlush();
OTV0P2BASE::serialPrintAndFlush(F("    ticksFromClosedToOpen: "));
OTV0P2BASE::serialPrintAndFlush(cp.getTicksFromClosedToOpen());
OTV0P2BASE::serialPrintlnAndFlush();
OTV0P2BASE::serialPrintAndFlush(F("    precision %: "));
OTV0P2BASE::serialPrintAndFlush(cp.getApproxPrecisionPC());
OTV0P2BASE::serialPrintlnAndFlush();
#endif

          // Move to normal valve running state...
          needsRecalibrating = false;
          currentPC = 100; // Valve is currently fully open.
          // Reset tick count.
          ticksFromOpen = 0;
          ticksReverse = 0;
          changeState(valveNormal);
          break;
          }
        // In case of unexpected microstate shut down gracefully.
        default: { changeState(valveError); break; }
        }
      break;
      }

    // Normal running state: attempt to track the specified target valve open percentage.
    case valveNormal:
      {
//V0P2BASE_DEBUG_SERIAL_PRINTLN_FLASHSTRING("  valveNormal");

      // Recalibrate if a serious tracking error was detected.
      if(needsRecalibrating)
        {
#if 0 && defined(V0P2BASE_DEBUG)
V0P2BASE_DEBUG_SERIAL_PRINTLN_FLASHSTRING("!needsRecalibrating");
#endif
        changeState(valveCalibrating);
        break;
        }

      // If the current estimated position matches the target
      // then there is usually nothing to do.
      if(currentPC == targetPC) { break; }

      // If the current estimated position does NOT match the target
      // then (incrementally) try to adjust to match.
#if 0 && defined(V0P2BASE_DEBUG)
V0P2BASE_DEBUG_SERIAL_PRINT_FLASHSTRING("  valve err: @");
V0P2BASE_DEBUG_SERIAL_PRINT(currentPC);
V0P2BASE_DEBUG_SERIAL_PRINT_FLASHSTRING(" vs target ");
V0P2BASE_DEBUG_SERIAL_PRINT(targetPC);
V0P2BASE_DEBUG_SERIAL_PRINTLN();
#endif

      // Special case where target is an end-point (or close to).
      // Run fast to the end-stop.
      // Be eager and pull to end stop if near for continuous auto-recalibration.
      // Must work when eps is zero (ie with sub-percent precision).
      const uint8_t eps = cp.getApproxPrecisionPC();
      const bool toOpenFast = (targetPC >= (100 - 2*eps));
      if(toOpenFast || (targetPC <= max(2*eps, minOpenPC>>1)))
        {
        // If not apparently yet at end-stop
        // (ie not at correct end stop or with spurious unreconciled ticks)
        // then try again to run to end-stop.
        if((0 == ticksReverse) && (currentPC == (toOpenFast ? 100 : 0))) { break; } // Done
        else if(runFastTowardsEndStop(toOpenFast))
            {
            // TODO: may need to protect against spurious stickiness before end...
            // Reset positional values.
            currentPC = toOpenFast ? 100 : 0;
            ticksReverse = 0;
            ticksFromOpen = toOpenFast ? 0 : cp.getTicksFromOpenToClosed();
            }
        // Estimate intermediate position.
        else { recomputePosition(); }
#if 0 && defined(V0P2BASE_DEBUG)
if(toOpenFast) { V0P2BASE_DEBUG_SERIAL_PRINTLN_FLASHSTRING("-->"); } else { V0P2BASE_DEBUG_SERIAL_PRINTLN_FLASHSTRING("--<"); }
#endif
        break;
        }

      // More general case where target position is somewhere between end-stops.
      // Don't do anything if close enough, ie within computed precision (eps).
      // Else move incrementally to reduce the error.
      // (Incremental small moves may also help when absolute accuracy not that good,
      // allowing closed-loop feedback time to work.)

      // Not open enough.
      if((targetPC > currentPC) && (targetPC >= currentPC + eps)) // Overflow not possible with eps addition.
        {
        // TODO: use shaft encoder positioning by preference, ie when available.
        const bool hitEndStop = runTowardsEndStop(true);
        recomputePosition();
        // Hit the end-stop, possibly prematurely.
        if(hitEndStop)
          {
          // Report serious tracking error (well before 'fairly open' %).
          if(currentPC < min(fairlyOpenPC, 100 - 8*eps))
            { trackingError(); }
          // Silently auto-adjust when end-stop hit close to expected position.
          else
            {
            currentPC = 100;
            ticksReverse = 0;
            ticksFromOpen = 0;
            }
          }
#if 0 && defined(V0P2BASE_DEBUG)
V0P2BASE_DEBUG_SERIAL_PRINTLN_FLASHSTRING("->");
#endif
        break;
        }
      // Not closed enough.
      else if((targetPC < currentPC) && (targetPC + eps <= currentPC)) // Overflow not possible with eps addition.
        {
        // TODO: use shaft encoder positioning by preference, ie when available.
        const bool hitEndStop = runTowardsEndStop(false);
        recomputePosition();
        // Hit the end-stop, possibly prematurely.
        if(hitEndStop)
          {
          // Report serious tracking error.
//          if(currentPC > max(min(DEFAULT_VALVE_PC_MODERATELY_OPEN-1, 2*DEFAULT_VALVE_PC_MODERATELY_OPEN), 8*eps))
          if(currentPC > max(2*minOpenPC, 8*eps))
            { trackingError(); }
          // Silently auto-adjust when end-stop hit close to expected position.
          else
            {
            currentPC = 0;
            ticksReverse = 0;
            ticksFromOpen = cp.getTicksFromOpenToClosed();
            }
          }
#if 0 && defined(V0P2BASE_DEBUG)
V0P2BASE_DEBUG_SERIAL_PRINTLN_FLASHSTRING("-<");
#endif
        break;
        }

      // Within eps; do nothing.

      break;
      }

    // Unexpected: go to error state, stop motor and report error on serial.
    valveError:
    default:
      {
      changeState(valveError);
      hw->motorRun(0, OTRadValve::HardwareMotorDriverInterface::motorOff, *this);
      OTV0P2BASE::serialPrintlnAndFlush(F("!valve error"));
      //panic(); // FIXME // Not expected to return.
      return;
      }
    }
  }


    }<|MERGE_RESOLUTION|>--- conflicted
+++ resolved
@@ -315,12 +315,8 @@
       break;
       }
 
-<<<<<<< HEAD
     // Wait to start withdrawing pin.
-=======
-    // Wating to start withdrawing pin.
->>>>>>> e66fcd85
-    // A strategic wait here helps make other start-up easier, including CLI-based config.
+    // A strategic wait here helps make other start-up easier, including CLI-based provisioning.
     case initWaiting:
       {
 //V0P2BASE_DEBUG_SERIAL_PRINTLN_FLASHSTRING("  initWaiting");
