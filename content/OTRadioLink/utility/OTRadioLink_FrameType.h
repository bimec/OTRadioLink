/*
The OpenTRV project licenses this file to you
under the Apache Licence, Version 2.0 (the "Licence");
you may not use this file except in compliance
with the Licence. You may obtain a copy of the Licence at

http://www.apache.org/licenses/LICENSE-2.0

Unless required by applicable law or agreed to in writing,
software distributed under the Licence is distributed on an
"AS IS" BASIS, WITHOUT WARRANTIES OR CONDITIONS OF ANY
KIND, either express or implied. See the Licence for the
specific language governing permissions and limitations
under the Licence.

Author(s) / Copyright (s): Damon Hart-Davis 2015
*/

/*
 * Radio message frame types and related information.
 */

#ifndef ARDUINO_LIB_OTRADIOLINK_FRAMETYPE_H
#define ARDUINO_LIB_OTRADIOLINK_FRAMETYPE_H

#include <stdint.h>

namespace OTRadioLink
    {
    // For V0p2 messages on an FS20 carrier (868.35MHz, OOK, 5kbps raw)
    // the leading byte received indicates the frame type that follows.
    enum FrameType_V0p2_FS20
        {
        // An FS20 encoded message is indicated by one or more leading 0xcc bytes.
<<<<<<< HEAD
        // (Maximum 45 bytes + possible trailing stats frame 3--10 including trailing CRC7, plain-text.)
=======
        // (Maximum 45 bytes + possible trailing stats frame 3--10, incl trailing CRC7, plain-text.)
>>>>>>> 65c0c055
        FTp2_FS20_native             = 0xcc,

        // 'Full stats' standalone.
        // (At most 10 bytes including trailing CRC7, plain-text.)
        FTp2_FullStatsIDL            = 't', // 0x74
        FTp2_FullStatsIDH            = 'v', // 0x76

        // (Trailing '}' must have high bit set and be followed by (7_5B) CRC byte.)
        // (Nominally limited to 56 bytes, including trailing CRC7, plain-text.)
        FTp2_JSONRaw                 = '{', // 0x7b

        // Messages for minimal central-control V1 (eg REV9 variant).
        // (All fixed-length 8-byte, including trailing CRC7, plain-text.)
        FTp2_CC1Alert                = '!', // 0x21
        FTp2_CC1PollAndCmd           = '?', // 0x3f
        FTp2_CC1PollResponse         = '*', // 0x2a

        FTp2_NONE                    = 0 // No message should start with 0x00.
        };

    // For those that are *not* FS20 a high bit set (0x80) indicates a secure message format variant.
    // (For such secure frames the frame type should generally be part of the authenticated data.)
    const static uint8_t V0P2_FRAME_TYPE_NONFS20_SEC_FLAG = 0x80;

    // V0p2 Full Stats Message (short ID)
    // ==================================
    // Can be sent on its own or as a trailer for (say) an FS20/FHT8V message (from V0p2 device).
    // Can be recognised by the msbits of the leading (header) byte
    // Nominally allows support for security (auth/enc),
    // some predefined environmental stats beyond temperature,
    // and the ability for an arbitrary ASCII payload.
    // Note that the message frame never contains 0xff (would be taken to be a message terminator; one can be appended)
    // and is avoids runs of more than about two bytes of all zeros to help keep RF sync depending on the carrier.
    // The ID is two bytes (though effectively 15 bits since the top bits of both bytes must match)
    // and is never encrypted.
    // If this is at the start of a radio frame then ID must be present (IDP==1).
    // If IDH is 1, the top bits of both header bytes is 1, else both are 0 and may be FS20-compatible 'house codes'.
    // The CRC is computed in a conventional way over the header and all data bytes
    // starting with an all-ones initialisation value, and is never encrypted.
    // The ID plus the CRC may be used in an ACK from the hub to semi-uniquely identify this frame,
    // with additional secure/authenticated data for secure links to avoid replay attacks/ambiguity.
    // (Note that if secure transmission is expected a recipient must generally ignore all frames with SEC==0.)
    //
    //           BIT  7     6     5     4     3     2     1    0
    // * byte 0 :  | SEC |  1  |  1  |  1  |R0=0 |IDP=1| IDH | 0 |   header, 1x reserved 0 bit (=0), ID Present(=1), ID High, SECure
    // That resolves as 'x'/0x78 and 'z'/0x7a leading byte for ID low and ID high bits in non-secure variants.
    // See V0p2 code for format and semantics of rest of message.
    const static uint8_t V0P2_MESSAGING_LEADING_FULL_STATS_HEADER_MSBS = 0x74;
    const static uint8_t V0P2_MESSAGING_LEADING_FULL_STATS_HEADER_MASK = 0xfc;
    const static uint8_t V0P2_MESSAGING_LEADING_FULL_STATS_HEADER_BITS_ID_PRESENT = 4;
    const static uint8_t V0P2_MESSAGING_LEADING_FULL_STATS_HEADER_BITS_ID_HIGH = 2;

    // Maximum length of raw JSON (ASCII7 printable text) object {...} message payload.
    // Maximum length of JSON (text) message payload.
    // A little bit less than a power of 2
    // to enable packing along with other info.
    // A little bit smaller than typical radio module frame buffers (eg RFM23B) of 64 bytes
    // to allow other explicit preamble and postamble (such as CRC) to be added,
    // and to allow time from final byte arriving to collect the data without overrun.
    //
    // Absolute maximum, eg with RFM23B / FS20 OOK carrier (and interrupt-serviced RX at hub).
    const static int MSG_JSON_ABS_MAX_LENGTH = 55;
    // Typical/recommended maximum.
    const static int MSG_JSON_MAX_LENGTH = 54;
    // Maximum for frames in 'secure' format, eg with authentication and encryption wrappers.
    const static int MSG_JSON_MAX_LENGTH_SECURE = 32;
    }

#endif<|MERGE_RESOLUTION|>--- conflicted
+++ resolved
@@ -31,12 +31,8 @@
     // the leading byte received indicates the frame type that follows.
     enum FrameType_V0p2_FS20
         {
-        // An FS20 encoded message is indicated by one or more leading 0xcc bytes.
-<<<<<<< HEAD
+        // An FS20 encoded (valve position) message is indicated by one or more leading 0xcc bytes.
         // (Maximum 45 bytes + possible trailing stats frame 3--10 including trailing CRC7, plain-text.)
-=======
-        // (Maximum 45 bytes + possible trailing stats frame 3--10, incl trailing CRC7, plain-text.)
->>>>>>> 65c0c055
         FTp2_FS20_native             = 0xcc,
 
         // 'Full stats' standalone.
