--- conflicted
+++ resolved
@@ -205,12 +205,8 @@
             // Allows logic to end() if required at the end of a block, etc.
             // Should if possible leave the radio initialised but in a low-power state,
             // with significant power only being drawn if the radio is put in RX/listen mode,
-<<<<<<< HEAD
-            // or a TX is being done,
+            // or a TX is being done or about to be done,
             // or the radio is being powered up to allow RX or TX to be done.
-=======
-            // or a TX is being done, or the radio is being powered up to allow them to be done.
->>>>>>> 535dfe5d
             // Defaults to do nothing (and return false).
             virtual bool begin() { return(false); }
 
