--- conflicted
+++ resolved
@@ -45,14 +45,13 @@
 void OTSoftSerial::begin(uint16_t _baud)
 {
 	baud = _baud;
-	uint16_t bitCycles = 104;//(F_CPU/4) / baud;	// delay function burns 4 cpu instructions per cycle
+	uint16_t bitCycles = (F_CPU/4) / baud;	// delay function burns 4 cpu instructions per cycle
 	halfDelay = bitCycles/2 - tuningVal;
 	fullDelay = bitCycles - tuningVal;
 
 	pinMode(rxPin, INPUT);
-	pinMode(txPin, OUTPUT);  // TODO move this to start of send?
+	pinMode(txPin, OUTPUT);
 	fastDigitalWrite(txPin, HIGH);	// set txPin to high
-	//fastDigitalWrite(rxPin, HIGH);
 }
 
 /**
@@ -107,24 +106,15 @@
  */
 uint8_t OTSoftSerial::read(uint8_t *buf, uint8_t _len)
 {
-<<<<<<< HEAD
+	uint8_t len = _len;
 	uint8_t count = 0;
-	uint8_t len = _len;
-=======
-	register uint8_t count = 0;
->>>>>>> 4a2f9acc
 
 	ATOMIC_BLOCK(ATOMIC_RESTORESTATE)
 	{
 		while (count < len) {
 			// wait for line to go low
-<<<<<<< HEAD
 			register uint16_t timer = timeOut;
 			register uint8_t val;
-=======
-			register uint8_t val;
-			register uint16_t timer = timeOut;
->>>>>>> 4a2f9acc
 			val = 0;
 			while (fastDigitalRead(rxPin)) {
 				if (--timer == 0) return count;
@@ -140,7 +130,6 @@
 			}
 
 			// write val to buf and increment buf and count ready for next char
-			//val &= ~(1 << 7);
 			*buf = val;
 			buf++;
 			count++;
