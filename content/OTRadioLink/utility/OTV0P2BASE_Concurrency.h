--- conflicted
+++ resolved
@@ -138,7 +138,6 @@
                 }
             }
     };
-<<<<<<< HEAD
     // Specialisation for bool
     template <>
     struct OTAtomic_t<bool> final
@@ -174,9 +173,6 @@
                 }
             }
     };
-
-=======
->>>>>>> eb7fc235
 #endif // OTV0P2BASE_PLATFORM_HAS_atomic ...
     // Atomic_UInt8T is kept to avoid changing current code.
     typedef OTAtomic_t<uint8_t> Atomic_UInt8T;
