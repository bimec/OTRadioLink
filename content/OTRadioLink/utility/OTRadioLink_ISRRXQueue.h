/*
The OpenTRV project licenses this file to you
under the Apache Licence, Version 2.0 (the "Licence");
you may not use this file except in compliance
with the Licence. You may obtain a copy of the Licence at

http://www.apache.org/licenses/LICENSE-2.0

Unless required by applicable law or agreed to in writing,
software distributed under the Licence is distributed on an
"AS IS" BASIS, WITHOUT WARRANTIES OR CONDITIONS OF ANY
KIND, either express or implied. See the Licence for the
specific language governing permissions and limitations
under the Licence.

Author(s) / Copyright (s): Damon Hart-Davis 2015
*/

/*
 * OpenTRV Radio Link base class.
 */

#ifndef ARDUINO_LIB_OTRADIOLINK_ISRRXQUEUE_H
#define ARDUINO_LIB_OTRADIOLINK_ISRRXQUEUE_H

#include <stddef.h>
#include <stdint.h>

#include <util/atomic.h>
#include <Arduino.h>

// Use namespaces to help avoid collisions.
namespace OTRadioLink
    {
    // Base class for an ISR-based efficient RX packet queue.
    // All queueing operations are fixed (low) cost,
    // designed to be called from an ISR (or with interrupts disabled)
    // and frames can be copied directly into the queue for efficiency.
    // Dequeueing operations are assumed not to be called from ISRs,
    // and bear the most expensive/slow operations.
    class ISRRXQueue
        {
        protected:
            // Current count of received messages queued.
            // Marked volatile for ISR-/thread- safe access without a lock.
            volatile uint8_t queuedRXedMessageCount;

            // Initialise state and only allow deriving classes to instantiate.
            ISRRXQueue() : queuedRXedMessageCount(0) { }

        public:
            // Fetches the current inbound RX minimum queue capacity and maximum RX raw message size.
            virtual void getRXCapacity(uint8_t &queueRXMsgsMin, uint8_t &maxRXMsgLen) = 0;

            // Fetches the current count of queued messages for RX.
            // Non-virtual, for speed.
            // ISR-/thread- safe.
            inline uint8_t getRXMsgsQueued() { return(queuedRXedMessageCount); }

            // True if the queue is empty.
            // Non-virtual, for speed.
            // ISR-/thread- safe.
            inline uint8_t isEmpty() { return(0 == queuedRXedMessageCount); }

            // True if the queue is full.
            // True iff _getRXBufForInbound() would return NULL.
            // ISR-/thread- safe.
            virtual uint8_t isFull() = 0;

            // Fetches the first (oldest) queued RX message, returning its length, or 0 if no message waiting.
            // If the waiting message is too long it is truncated to fit,
            // so allocating a buffer at least one longer than any valid message
            // should indicate an oversize inbound message.
            virtual uint8_t getRXMsg(uint8_t *buf, uint8_t buflen) = 0;

            // Peek at first (oldest) queued RX message, returning a pointer or NULL if no message waiting.
            // The pointer returned is NULL if there is no message,
            // else the pointer is to the start of the message and len is filled in with the length.
            // This allows a message to be decoded directly from the queue buffer
            // without copying or use of another buffer.
            // The returned pointer and length are valid until the next
            //     peekRXMessage() or removeRXMessage() or getRXMsg()
            // The buffer pointed to MUST NOT be altered.
            // Not intended to be called from an ISR.
            virtual const volatile uint8_t *peekRXMessage(uint8_t &len) const = 0;

            // Remove the first (oldest) queued RX message.
            // Typically used after peekRXMessage().
            // Does nothing if the queue is empty.
            // Not intended to be called from an ISR.
            virtual void removeRXMessage() = 0;

            // Get pointer for inbound/RX frame able to accommodate max frame size; NULL if no space.
            // Call this to get a pointer to load an inbound frame (<=maxRXBytes bytes) into;
            // after uploading the frame call _loadedBuf() to queue the new frame
            // or abandon an upload on this occasion.
            // Must only be called from within an ISR and/or with interfering threads excluded;
            // typically there can be no other activity on the queue until _loadedBuf()
            // or use of the pointer is abandoned.
            // _loadedBuf() should not be called if this returns NULL.
            virtual volatile uint8_t *_getRXBufForInbound() = 0;

            // Call after loading an RXed frame into the buffer indicated by _getRXBufForInbound().
            // The argument is the size of the frame loaded into the buffer to be queued.
            // It is possible to formally abandon an upload attempt by calling this with 0.
            virtual void _loadedBuf(uint8_t frameLen) = 0;

#if 0 // Defining the virtual destructor uses ~800+ bytes of Flash by forcing use of malloc()/free().
            // Ensure safe instance destruction when derived from.
            // by default attempts to shut down the sensor and otherwise free resources when done.
            // This uses ~800+ bytes of Flash by forcing use of malloc()/free().
            virtual ~ISRRXQueue() {  }
#else
#define OTRADIOLINK_ISRRXQUEUE NO_VIRT_DEST // Beware, no virtual destructor so be careful of use via base pointers.
#endif
        };

    // Minimal, fast, 1-deep queue.
    // Can receive at most one frame.
    // A frame to be queued can be up to maxRXBytes bytes long.
    // Does minimal checking; all arguments must be sane.
    template<uint8_t maxRXBytes = 64>
    class ISRRXQueue1Deep : public ISRRXQueue
        {
        private:
            // 1-deep RX queue and buffer used to accept data during RX.
            // Marked as volatile for ISR-/thread- safe (sometimes lock-free) access.
            volatile uint8_t lengthRX; // Frame length (non-zero) when a frame is waiting.
            volatile uint8_t bufferRX[maxRXBytes];

        public:
            // Fetches the current inbound RX minimum queue capacity and maximum RX raw message size.
            virtual void getRXCapacity(uint8_t &queueRXMsgsMin, uint8_t &maxRXMsgLen)
                { queueRXMsgsMin = 1; maxRXMsgLen = maxRXBytes; }

            // Fetches the first (oldest) queued RX message returning its length, or 0 if no message waiting.
            // If the waiting message is too long it is truncated to fit,
            // so allocating a buffer at least one longer than any valid message
            // should indicate an oversize inbound message.
            // The buf pointer must not be NULL.
            virtual uint8_t getRXMsg(uint8_t *const buf, const uint8_t buflen)
                {
                // Lock out interrupts to safely access the queue/buffers.
                ATOMIC_BLOCK (ATOMIC_RESTORESTATE)
                    {
                    if(0 == queuedRXedMessageCount) { return(0); } // Queue is empty.
                    // If message waiting, copy into caller's buffer up to its capacity.
                    const uint8_t len = min(buflen, lengthRX);
                    memcpy(buf, (const uint8_t *)bufferRX, len);
                    // Update to mark the queue as now empty.
                    queuedRXedMessageCount = 0;
                    return(len);
                    }
                return(0);
                }

            // True if the queue is full.
            // True iff _getRXBufForInbound() would return NULL.
            // ISR-/thread- safe.
            virtual uint8_t isFull() { return(0 != queuedRXedMessageCount); }

            // Get pointer for inbound/RX frame able to accommodate max frame size; NULL if no space.
            // Call this to get a pointer to load an inbound frame (<=maxRXBytes bytes) into;
            // after uploading the frame call _loadedBuf() to queue the new frame
            // or abandon an upload on this occasion.
            // Must only be called from within an ISR and/or with interfering threads excluded;
            // typically there can be no other activity on the queue until _loadedBuf()
            // or use of the pointer is abandoned.
            // _loadedBuf() should not be called if this returns NULL.
            virtual volatile uint8_t *_getRXBufForInbound()
                {
                // If something already queued, so no space for a new message, return NULL.
                if(0 != queuedRXedMessageCount) { return(NULL); }
                return(bufferRX);
                }

            // Call after loading an RXed frame into the buffer indicated by _getRXBufForInbound().
            // The argument is the size of the frame loaded into the buffer to be queued.
            // The frame can be no larger than maxRXBytes bytes.
            // It is possible to formally abandon an upload attempt by calling this with 0.
            // Must still be in the scope of the same (ISR) call as _getRXBufForInbound().
            virtual void _loadedBuf(uint8_t frameLen)
                {
                if(0 == frameLen) { return; } // New frame not being uploaded.
                if(0 != queuedRXedMessageCount) { return; } // Prevent messing with existing queued message.
                if(frameLen > maxRXBytes) { frameLen = maxRXBytes; } // Be safe...
                lengthRX = frameLen;
                queuedRXedMessageCount = 1; // Mark message as queued.
                }

            // Peek at first (oldest) queued RX message, returning a pointer or NULL if no message waiting.
            // The pointer returned is NULL if there is no message,
            // else the pointer is to the start of the message and len is filled in with the length.
            // This allows a message to be decoded directly from the queue buffer
            // without copying or use of another buffer.
            // The returned pointer and length are valid until the next
            //     peekRXMessage() or removeRXMessage() or getRXMsg()
            // The buffer pointed to MUST NOT be altered.
            // Not intended to be called from an ISR.
<<<<<<< HEAD
            virtual const volatile uint8_t *peekRXMessage(uint8_t &len) const
=======
            virtual const volatile uint8_t *peekRXMessage(uint8_t &len)
>>>>>>> refs/remotes/origin/master
                {
                // Return NULL if no message waiting.
                if(0 == queuedRXedMessageCount) { return(NULL); }
                len = lengthRX;
                return(bufferRX);
                }

            // Remove the first (oldest) queued RX message.
            // Typically used after peekRXMessage().
            // Does nothing if the queue is empty.
            // Not intended to be called from an ISR.
            virtual void removeRXMessage()
                {
                // Clear any extant message in the queue.
                queuedRXedMessageCount = 0;
                }
        };
    }


#endif<|MERGE_RESOLUTION|>--- conflicted
+++ resolved
@@ -77,9 +77,10 @@
             // The pointer returned is NULL if there is no message,
             // else the pointer is to the start of the message and len is filled in with the length.
             // This allows a message to be decoded directly from the queue buffer
-            // without copying or use of another buffer.
+            // without copying or the use of another buffer.
             // The returned pointer and length are valid until the next
             //     peekRXMessage() or removeRXMessage() or getRXMsg()
+            // This does not remove the message or alter the queue.
             // The buffer pointed to MUST NOT be altered.
             // Not intended to be called from an ISR.
             virtual const volatile uint8_t *peekRXMessage(uint8_t &len) const = 0;
@@ -192,16 +193,13 @@
             // The pointer returned is NULL if there is no message,
             // else the pointer is to the start of the message and len is filled in with the length.
             // This allows a message to be decoded directly from the queue buffer
-            // without copying or use of another buffer.
+            // without copying or the use of another buffer.
             // The returned pointer and length are valid until the next
             //     peekRXMessage() or removeRXMessage() or getRXMsg()
+            // This does not remove the message or alter the queue.
             // The buffer pointed to MUST NOT be altered.
             // Not intended to be called from an ISR.
-<<<<<<< HEAD
             virtual const volatile uint8_t *peekRXMessage(uint8_t &len) const
-=======
-            virtual const volatile uint8_t *peekRXMessage(uint8_t &len)
->>>>>>> refs/remotes/origin/master
                 {
                 // Return NULL if no message waiting.
                 if(0 == queuedRXedMessageCount) { return(NULL); }
