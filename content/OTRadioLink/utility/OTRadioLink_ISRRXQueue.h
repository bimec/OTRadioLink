/*
The OpenTRV project licenses this file to you
under the Apache Licence, Version 2.0 (the "Licence");
you may not use this file except in compliance
with the Licence. You may obtain a copy of the Licence at

http://www.apache.org/licenses/LICENSE-2.0

Unless required by applicable law or agreed to in writing,
software distributed under the Licence is distributed on an
"AS IS" BASIS, WITHOUT WARRANTIES OR CONDITIONS OF ANY
KIND, either express or implied. See the Licence for the
specific language governing permissions and limitations
under the Licence.

Author(s) / Copyright (s): Damon Hart-Davis 2015
*/

/*
 * OpenTRV Radio Link base class.
 */

#ifndef ARDUINO_LIB_OTRADIOLINK_ISRRXQUEUE_H
#define ARDUINO_LIB_OTRADIOLINK_ISRRXQUEUE_H

#include <stddef.h>
#include <stdint.h>

#include <util/atomic.h>
#include <Arduino.h>

// Use namespaces to help avoid collisions.
namespace OTRadioLink
    {
    // Base class for an ISR-based efficient RX packet queue.
    // All queueing operations are fixed (low) cost,
    // designed to be called from an ISR (or with interrupts disabled)
    // and frames can be copied directly into the queue for efficiency.
    // Dequeueing operations are assumed not to be called from ISRs,
    // and bear the most expensive/slow operations.
    class ISRRXQueue
        {
        protected:
            // Current count of received messages queued.
            // Marked volatile for ISR-/thread- safe access without a lock.
            volatile uint8_t queuedRXedMessageCount;

            // Initialise state and only allow deriving classes to instantiate.
            ISRRXQueue() : queuedRXedMessageCount(0) { }

        public:
            // Fetches the current inbound RX minimum queue capacity and maximum RX raw message size.
            virtual void getRXCapacity(uint8_t &queueRXMsgsMin, uint8_t &maxRXMsgLen) = 0;

            // Fetches the current count of queued messages for RX.
            // Non-virtual, for speed.
            // ISR-/thread- safe.
            inline uint8_t getRXMsgsQueued() { return(queuedRXedMessageCount); }

            // True if the queue is empty.
            // Non-virtual, for speed.
            // ISR-/thread- safe.
            inline uint8_t isEmpty() { return(0 == queuedRXedMessageCount); }

            // True if the queue is full.
            // True iff _getRXBufForInbound() would return NULL.
            // ISR-/thread- safe.
            virtual uint8_t isFull() = 0;

//            // Fetches the first (oldest) queued RX message, returning its length, or 0 if no message waiting.
//            // If the waiting message is too long it is truncated to fit,
//            // so allocating a buffer at least one longer than any valid message
//            // should indicate an oversize inbound message.
//            virtual uint8_t getRXMsg(uint8_t *buf, uint8_t buflen) = 0;

            // Peek at first (oldest) queued RX message, returning a pointer or NULL if no message waiting.
            // The pointer returned is NULL if there is no message,
            // else the pointer is to the start of the message and len is filled in with the length.
            // This allows a message to be decoded directly from the queue buffer
            // without copying or the use of another buffer.
            // The returned pointer and length are valid until the next
            //     peekRXMessage() or removeRXMessage()
            // This does not remove the message or alter the queue.
            // The buffer pointed to MUST NOT be altered.
            // Not intended to be called from an ISR.
            virtual const volatile uint8_t *peekRXMsg(uint8_t &len) const = 0;

            // Remove the first (oldest) queued RX message.
            // Typically used after peekRXMessage().
            // Does nothing if the queue is empty.
            // Not intended to be called from an ISR.
            virtual void removeRXMsg() = 0;

            // Get pointer for inbound/RX frame able to accommodate max frame size; NULL if no space.
            // Call this to get a pointer to load an inbound frame (<=maxRXBytes bytes) into;
            // after uploading the frame call _loadedBuf() to queue the new frame
            // or abandon an upload on this occasion.
            // Must only be called from within an ISR and/or with interfering threads excluded;
            // typically there can be no other activity on the queue until _loadedBuf()
            // or use of the pointer is abandoned.
            // _loadedBuf() should not be called if this returns NULL.
            virtual volatile uint8_t *_getRXBufForInbound() = 0;

            // Call after loading an RXed frame into the buffer indicated by _getRXBufForInbound().
            // The argument is the size of the frame loaded into the buffer to be queued.
            // It is possible to formally abandon an upload attempt by calling this with 0.
            virtual void _loadedBuf(uint8_t frameLen) = 0;

#if 0 // Defining the virtual destructor uses ~800+ bytes of Flash by forcing use of malloc()/free().
            // Ensure safe instance destruction when derived from.
            // by default attempts to shut down the sensor and otherwise free resources when done.
            // This uses ~800+ bytes of Flash by forcing use of malloc()/free().
            virtual ~ISRRXQueue() {  }
#else
#define OTRADIOLINK_ISRRXQUEUE NO_VIRT_DEST // Beware, no virtual destructor so be careful of use via base pointers.
#endif
        };

    // Minimal, fast, 1-deep queue.
    // Can receive at most one frame.
    // A frame to be queued can be up to maxRXBytes bytes long.
    // Does minimal checking; all arguments must be sane.
    template<uint8_t maxRXBytes>
    class ISRRXQueue1Deep : public ISRRXQueue
        {
        private:
            // 1-deep RX queue and buffer used to accept data during RX.
            // Marked as volatile for ISR-/thread- safe (sometimes lock-free) access.
            volatile uint8_t lengthRX; // Frame length (non-zero) when a frame is waiting.
            volatile uint8_t bufferRX[maxRXBytes];

        public:
            // Fetches the current inbound RX minimum queue capacity and maximum RX raw message size.
            virtual void getRXCapacity(uint8_t &queueRXMsgsMin, uint8_t &maxRXMsgLen)
                { queueRXMsgsMin = 1; maxRXMsgLen = maxRXBytes; }

//            // Fetches the first (oldest) queued RX message returning its length, or 0 if no message waiting.
//            // If the waiting message is too long it is truncated to fit,
//            // so allocating a buffer at least one longer than any valid message
//            // should indicate an oversize inbound message.
//            // The buf pointer must not be NULL.
//            virtual uint8_t getRXMsg(uint8_t *const buf, const uint8_t buflen)
//                {
//                // Lock out interrupts to safely access the queue/buffers.
//                ATOMIC_BLOCK (ATOMIC_RESTORESTATE)
//                    {
//                    if(0 == queuedRXedMessageCount) { return(0); } // Queue is empty.
//                    // If message waiting, copy into caller's buffer up to its capacity.
//                    const uint8_t len = min(buflen, lengthRX);
//                    memcpy(buf, (const uint8_t *)bufferRX, len);
//                    // Update to mark the queue as now empty.
//                    queuedRXedMessageCount = 0;
//                    return(len);
//                    }
//                return(0);
//                }

            // True if the queue is full.
            // True iff _getRXBufForInbound() would return NULL.
            // ISR-/thread- safe.
            virtual uint8_t isFull() { return(0 != queuedRXedMessageCount); }

            // Get pointer for inbound/RX frame able to accommodate max frame size; NULL if no space.
            // Call this to get a pointer to load an inbound frame (<=maxRXBytes bytes) into;
            // after uploading the frame call _loadedBuf() to queue the new frame
            // or abandon an upload on this occasion.
            // Must only be called from within an ISR and/or with interfering threads excluded;
            // typically there can be no other activity on the queue until _loadedBuf()
            // or use of the pointer is abandoned.
            // _loadedBuf() should not be called if this returns NULL.
            virtual volatile uint8_t *_getRXBufForInbound()
                {
                // If something already queued, so no space for a new message, return NULL.
                if(0 != queuedRXedMessageCount) { return(NULL); }
                return(bufferRX);
                }

            // Call after loading an RXed frame into the buffer indicated by _getRXBufForInbound().
            // The argument is the size of the frame loaded into the buffer to be queued.
            // The frame can be no larger than maxRXBytes bytes.
            // It is possible to formally abandon an upload attempt by calling this with 0.
            // Must still be in the scope of the same (ISR) call as _getRXBufForInbound().
            virtual void _loadedBuf(uint8_t frameLen)
                {
                if(0 == frameLen) { return; } // New frame not being uploaded.
                if(0 != queuedRXedMessageCount) { return; } // Prevent messing with existing queued message.
                if(frameLen > maxRXBytes) { frameLen = maxRXBytes; } // Be safe...
                lengthRX = frameLen;
                queuedRXedMessageCount = 1; // Mark message as queued.
                }

            // Peek at first (oldest) queued RX message, returning a pointer or NULL if no message waiting.
            // The pointer returned is NULL if there is no message,
            // else the pointer is to the start of the message and len is filled in with the length.
            // This allows a message to be decoded directly from the queue buffer
            // without copying or the use of another buffer.
            // The returned pointer and length are valid until the next
            //     peekRXMessage() or removeRXMessage()
            // This does not remove the message or alter the queue.
            // The buffer pointed to MUST NOT be altered.
            // Not intended to be called from an ISR.
            virtual const volatile uint8_t *peekRXMsg(uint8_t &len) const
                {
                // Return NULL if no message waiting.
                if(0 == queuedRXedMessageCount) { return(NULL); }
                len = lengthRX;
                return(bufferRX);
                }

            // Remove the first (oldest) queued RX message.
            // Typically used after peekRXMessage().
            // Does nothing if the queue is empty.
            // Not intended to be called from an ISR.
            virtual void removeRXMsg()
                {
                // Clear any extant message in the queue.
                queuedRXedMessageCount = 0;
                }
        };

<<<<<<< HEAD
    // N-deep queue that can efficiently store variable-length messages.
    // Total size limited to 256 bytes for efficiency of representation on 8-bit MCU.
=======

    // N-deep queue that can efficiently store variable-length messages, total size limited to 256 bytes.
>>>>>>> 44c0250f
    // A frame to be queued can be up to maxRXBytes bytes long.
    // maximum message size (maxRXBytes) should be well under 255 bytes.
    // This can queue more short messages than full-size ones.
    // (So filters that trim message length may be helpful in maximising effective capacity.)
    // Does minimal checking; all arguments must be sane.
    template<uint8_t maxRXBytes, uint8_t targetISRRXMinQueueCapacity = 2>
    class ISRRXQueueVarLenMsg : public ISRRXQueue
        {
        private:
            /*Actual buffer size taken (bytes). */
            static const int BUFSIZ = min(256, maxRXBytes * (int)targetISRRXMinQueueCapacity);
            /**Buffer holding a circular queue.
             * Contains a circular sequence of (len,data+) segments.
             * Wrapping around the end is done with a len==0 segment or hitting the end exactly.
             */
            uint8_t buf[BUFSIZ];
<<<<<<< HEAD

        public:
            /*Guaranteed minimum number of (full-length) messages that can be queued. */
            static const uint8_t MinQueueCapacityMsgs = BUFSIZ / (maxRXBytes + 1);

            // Fetches the current inbound RX minimum queue capacity and maximum RX raw message size.
            virtual void getRXCapacity(uint8_t &queueRXMsgsMin, uint8_t &maxRXMsgLen)
                { queueRXMsgsMin = MinQueueCapacityMsgs; maxRXMsgLen = maxRXBytes; }

            // True if the queue is full.
            // True iff _getRXBufForInbound() would return NULL.
            // ISR-/thread- safe.
            virtual uint8_t isFull() { return(false); } // FIXME

            // Get pointer for inbound/RX frame able to accommodate max frame size; NULL if no space.
            // Call this to get a pointer to load an inbound frame (<=maxRXBytes bytes) into;
            // after uploading the frame call _loadedBuf() to queue the new frame
            // or abandon an upload on this occasion.
            // Must only be called from within an ISR and/or with interfering threads excluded;
            // typically there can be no other activity on the queue until _loadedBuf()
            // or use of the pointer is abandoned.
            // _loadedBuf() should not be called if this returns NULL.
            virtual volatile uint8_t *_getRXBufForInbound()
                {
                return(NULL); // FIXME
                }

            // Call after loading an RXed frame into the buffer indicated by _getRXBufForInbound().
            // The argument is the size of the frame loaded into the buffer to be queued.
            // The frame can be no larger than maxRXBytes bytes.
            // It is possible to formally abandon an upload attempt by calling this with 0.
            // Must still be in the scope of the same (ISR) call as _getRXBufForInbound().
            virtual void _loadedBuf(uint8_t frameLen)
                {
                if(0 == frameLen) { return; } // New frame not being uploaded.
                return; // FIXME
                }

            // Peek at first (oldest) queued RX message, returning a pointer or NULL if no message waiting.
            // The pointer returned is NULL if there is no message,
            // else the pointer is to the start of the message and len is filled in with the length.
            // This allows a message to be decoded directly from the queue buffer
            // without copying or the use of another buffer.
            // The returned pointer and length are valid until the next
            //     peekRXMessage() or removeRXMessage()
            // This does not remove the message or alter the queue.
            // The buffer pointed to MUST NOT be altered.
            // Not intended to be called from an ISR.
            virtual const volatile uint8_t *peekRXMsg(uint8_t &len) const
                {
                return(NULL); // FIXME
                }

            // Remove the first (oldest) queued RX message.
            // Typically used after peekRXMessage().
            // Does nothing if the queue is empty.
            // Not intended to be called from an ISR.
            virtual void removeRXMsg()
                {
                // FIXME
                }
=======
        public:
            /*Guaranteed minimum number of (full-length) messages that can be queued. */
            static const uint8_t MinQueueCapacityMsgs = BUFSIZ / (maxRXBytes + 1);
>>>>>>> 44c0250f
        };
    }


#endif<|MERGE_RESOLUTION|>--- conflicted
+++ resolved
@@ -50,22 +50,22 @@
 
         public:
             // Fetches the current inbound RX minimum queue capacity and maximum RX raw message size.
-            virtual void getRXCapacity(uint8_t &queueRXMsgsMin, uint8_t &maxRXMsgLen) = 0;
+            virtual void getRXCapacity(uint8_t &queueRXMsgsMin, uint8_t &maxRXMsgLen) const = 0;
 
             // Fetches the current count of queued messages for RX.
             // Non-virtual, for speed.
             // ISR-/thread- safe.
-            inline uint8_t getRXMsgsQueued() { return(queuedRXedMessageCount); }
+            inline uint8_t getRXMsgsQueued() const { return(queuedRXedMessageCount); }
 
             // True if the queue is empty.
             // Non-virtual, for speed.
             // ISR-/thread- safe.
-            inline uint8_t isEmpty() { return(0 == queuedRXedMessageCount); }
+            inline uint8_t isEmpty() const { return(0 == queuedRXedMessageCount); }
 
             // True if the queue is full.
             // True iff _getRXBufForInbound() would return NULL.
             // ISR-/thread- safe.
-            virtual uint8_t isFull() = 0;
+            virtual uint8_t isFull() const = 0;
 
 //            // Fetches the first (oldest) queued RX message, returning its length, or 0 if no message waiting.
 //            // If the waiting message is too long it is truncated to fit,
@@ -131,7 +131,7 @@
 
         public:
             // Fetches the current inbound RX minimum queue capacity and maximum RX raw message size.
-            virtual void getRXCapacity(uint8_t &queueRXMsgsMin, uint8_t &maxRXMsgLen)
+            virtual void getRXCapacity(uint8_t &queueRXMsgsMin, uint8_t &maxRXMsgLen) const
                 { queueRXMsgsMin = 1; maxRXMsgLen = maxRXBytes; }
 
 //            // Fetches the first (oldest) queued RX message returning its length, or 0 if no message waiting.
@@ -158,7 +158,7 @@
             // True if the queue is full.
             // True iff _getRXBufForInbound() would return NULL.
             // ISR-/thread- safe.
-            virtual uint8_t isFull() { return(0 != queuedRXedMessageCount); }
+            virtual uint8_t isFull() const { return(0 != queuedRXedMessageCount); }
 
             // Get pointer for inbound/RX frame able to accommodate max frame size; NULL if no space.
             // Call this to get a pointer to load an inbound frame (<=maxRXBytes bytes) into;
@@ -218,13 +218,8 @@
                 }
         };
 
-<<<<<<< HEAD
     // N-deep queue that can efficiently store variable-length messages.
     // Total size limited to 256 bytes for efficiency of representation on 8-bit MCU.
-=======
-
-    // N-deep queue that can efficiently store variable-length messages, total size limited to 256 bytes.
->>>>>>> 44c0250f
     // A frame to be queued can be up to maxRXBytes bytes long.
     // maximum message size (maxRXBytes) should be well under 255 bytes.
     // This can queue more short messages than full-size ones.
@@ -240,21 +235,32 @@
              * Contains a circular sequence of (len,data+) segments.
              * Wrapping around the end is done with a len==0 segment or hitting the end exactly.
              */
-            uint8_t buf[BUFSIZ];
-<<<<<<< HEAD
+            volatile uint8_t buf[BUFSIZ];
+
+            // Offsets to the start of the oldest and next entries in buf.
+            // When oldest == next then isEmpty(), ie the queue is empty.
+            uint8_t oldest, next;
 
         public:
+            // Create an instance.
+            ISRRXQueueVarLenMsg() : oldest(0), next(0) { }
+
             /*Guaranteed minimum number of (full-length) messages that can be queued. */
             static const uint8_t MinQueueCapacityMsgs = BUFSIZ / (maxRXBytes + 1);
 
             // Fetches the current inbound RX minimum queue capacity and maximum RX raw message size.
-            virtual void getRXCapacity(uint8_t &queueRXMsgsMin, uint8_t &maxRXMsgLen)
+            virtual void getRXCapacity(uint8_t &queueRXMsgsMin, uint8_t &maxRXMsgLen) const
                 { queueRXMsgsMin = MinQueueCapacityMsgs; maxRXMsgLen = maxRXBytes; }
 
             // True if the queue is full.
             // True iff _getRXBufForInbound() would return NULL.
-            // ISR-/thread- safe.
-            virtual uint8_t isFull() { return(false); } // FIXME
+            // Must be protected against re-entrance, eg by interrupts being blocked before calling.
+            inline uint8_t _isFull() const { return(true); } // FIXME
+
+            // True if the queue is full.
+            // True iff _getRXBufForInbound() would return NULL.
+            // ISR-/thread- safe.
+            virtual uint8_t isFull() const { ATOMIC_BLOCK(ATOMIC_RESTORESTATE) { return(_isFull()); } }
 
             // Get pointer for inbound/RX frame able to accommodate max frame size; NULL if no space.
             // Call this to get a pointer to load an inbound frame (<=maxRXBytes bytes) into;
@@ -266,6 +272,7 @@
             // _loadedBuf() should not be called if this returns NULL.
             virtual volatile uint8_t *_getRXBufForInbound()
                 {
+                if(_isFull()) { return(NULL); }
                 return(NULL); // FIXME
                 }
 
@@ -292,7 +299,10 @@
             // Not intended to be called from an ISR.
             virtual const volatile uint8_t *peekRXMsg(uint8_t &len) const
                 {
-                return(NULL); // FIXME
+                if(isEmpty()) { return(NULL); }
+                // Return access to content of 'oldest' item if queue not empty.
+                len = buf[oldest];
+                return(buf + oldest + 1);
                 }
 
             // Remove the first (oldest) queued RX message.
@@ -303,11 +313,6 @@
                 {
                 // FIXME
                 }
-=======
-        public:
-            /*Guaranteed minimum number of (full-length) messages that can be queued. */
-            static const uint8_t MinQueueCapacityMsgs = BUFSIZ / (maxRXBytes + 1);
->>>>>>> 44c0250f
         };
     }
 
