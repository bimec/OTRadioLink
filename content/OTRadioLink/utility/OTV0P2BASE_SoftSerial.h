/*
The OpenTRV project licenses this file to you
under the Apache Licence, Version 2.0 (the "Licence");
you may not use this file except in compliance
with the Licence. You may obtain a copy of the Licence at

http://www.apache.org/licenses/LICENSE-2.0

Unless required by applicable law or agreed to in writing,
software distributed under the Licence is distributed on an
"AS IS" BASIS, WITHOUT WARRANTIES OR CONDITIONS OF ANY
KIND, either express or implied. See the Licence for the
specific language governing permissions and limitations
under the Licence.

Author(s) / Copyright (s): Deniz Erbilgin 2015
                           Damon Hart-Davis 2016
*/

/*
 * Software-based serial/UART.
 *
 * V0p2/AVR only.
 */

#ifndef OTSOFTSERIAL_OTV0P2BASE_SOFTSERIAL_H_
#define OTSOFTSERIAL_OTV0P2BASE_SOFTSERIAL_H_

#ifdef ARDUINO
#include "Arduino.h"
#endif

#include <OTV0p2Base.h>

#include <stdint.h>

namespace OTV0P2BASE
{


#ifdef ARDUINO_ARCH_AVR
/**
 * @class    OTSoftSerial
 * @brief    Blocking software serial that runs using no interrupts
 *             Defaults to 2400 baud as this is what it runs at most reliably
 *             See OTV0P2BASE_SoftSerial_NOTES.txt for more details
 */
#define OTSoftSerial_DEFINED
class OTSoftSerial
{
public:
    // public interface:
    OTSoftSerial(uint8_t _rxPin, uint8_t _txPin);

    void begin(uint16_t baud = 2400);
    void end();

    uint8_t read();
    uint8_t read(uint8_t *buf, uint8_t len);
    void print(char c);
    void write(const char *buf, uint8_t len);
    uint8_t print(const char *buf);
    void printNum(int8_t number); // FIXME can this be made better?
    void sendBreak();

private:
    const uint8_t rxPin;
    const uint8_t txPin;
    static const uint16_t timeOut = 30000;    // length of timeout in somethings TODO work this out
    // Used to tune delay cycle times
<<<<<<< HEAD
    // Compensates for time setting up registries in delay func
    static const uint8_t readTuning = 22;    // replace this with read and write versions?
    static const uint8_t writeTuning = 27;
=======
        // Compensates for time setting up registries in delay func
    static const uint8_t readTuning = 22;    // replace this with read and write versions?
    static const uint8_t writeTuning = 27;

    uint16_t baud;
    uint8_t halfDelay;
    uint8_t fullDelay;
>>>>>>> 24ee0942

    uint16_t baud;
    uint8_t halfDelay;
    uint8_t fullDelay;
};
#endif // ARDUINO_ARCH_AVR


} // OTV0P2BASE
#endif /* OTSOFTSERIAL_OTV0P2BASE_SOFTSERIAL_H_ */<|MERGE_RESOLUTION|>--- conflicted
+++ resolved
@@ -66,21 +66,11 @@
 private:
     const uint8_t rxPin;
     const uint8_t txPin;
-    static const uint16_t timeOut = 30000;    // length of timeout in somethings TODO work this out
+    static const uint16_t timeOut = 30000; // Length of timeout in somethings TODO work this out.
     // Used to tune delay cycle times
-<<<<<<< HEAD
-    // Compensates for time setting up registries in delay func
+    // Compensates for time setting up registries in delay function.
     static const uint8_t readTuning = 22;    // replace this with read and write versions?
     static const uint8_t writeTuning = 27;
-=======
-        // Compensates for time setting up registries in delay func
-    static const uint8_t readTuning = 22;    // replace this with read and write versions?
-    static const uint8_t writeTuning = 27;
-
-    uint16_t baud;
-    uint8_t halfDelay;
-    uint8_t fullDelay;
->>>>>>> 24ee0942
 
     uint16_t baud;
     uint8_t halfDelay;
