--- conflicted
+++ resolved
@@ -48,17 +48,9 @@
 
 
 #ifdef MemoryChecks_DEFINED
-<<<<<<< HEAD
-volatile size_t MemoryChecks::minSP = RAMEND;
-//volatile size_t MemoryChecks::stackMark = RAMEND;
-volatile uint8_t MemoryChecks::checkLocation = 0x0;
-volatile uint8_t MemoryChecks::highRisk[highRiskSize] = {0, 0, 0, 0, 0,};
-uint8_t MemoryChecks::highRiskRecord[highRiskSize] = {0, 0, 0, 0, 0,};
-=======
 volatile OTV0P2BASE::OTAtomic_t<size_t> MemoryChecks::minSP;
 //volatile size_t MemoryChecks::stackMark = RAMEND;
 volatile uint8_t MemoryChecks::checkLocation = 0x0;
->>>>>>> 59c505d1
 #endif
 
 }